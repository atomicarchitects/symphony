"""A bunch of analysis scripts."""

import glob
import os
import pickle
import sys
from typing import Any, Dict, Optional, Sequence, Tuple
import os

import haiku as hk
import ase
import ase.build
import optax
import jax
import jax.numpy as jnp
import jraph
import ml_collections
import numpy as np
import pandas as pd
import yaml
from absl import logging
from clu import checkpoint
from flax.training import train_state

sys.path.append("..")

from symphony.data.datasets import qm9
from symphony import models
from symphony import train
from configs import root_dirs

try:
    from symphony.data import input_pipeline_tf
    import tensorflow as tf

    tf.config.experimental.set_visible_devices([], "GPU")
except ImportError:
    logging.warning("TensorFlow not installed")


def cast_keys_as_int(dictionary: Dict[Any, Any]) -> Dict[Any, Any]:
    """Returns a dictionary with string keys converted to integers, wherever possible."""
    casted_dictionary = {}
    for key, val in dictionary.items():
        try:
            val = cast_keys_as_int(val)
        except AttributeError:
            pass

        try:
            key = int(key)
        except ValueError:
            pass
        finally:
            casted_dictionary[key] = val
    return casted_dictionary


def name_from_workdir(workdir: str) -> str:
    """Returns the full name of the model from the workdir."""
    if "workdirs" not in workdir:
        return ""
    index = workdir.find("workdirs") + len("workdirs/")
    return workdir[index:]


def config_to_dataframe(config: ml_collections.ConfigDict) -> Dict[str, Any]:
    """Flattens a nested config into a Pandas dataframe."""

    # Compatibility with old configs.
    if "num_interactions" not in config:
        config.num_interactions = config.n_interactions
        del config.n_interactions

    if "num_channels" not in config:
        config.num_channels = config.n_atom_basis
        assert config.num_channels == config.n_filters
        del config.n_atom_basis, config.n_filters

    def iterate_with_prefix(dictionary: Dict[str, Any], prefix: str):
        """Iterates through a nested dictionary, yielding the flattened and prefixed keys and values."""
        for k, v in dictionary.items():
            if isinstance(v, dict):
                yield from iterate_with_prefix(v, prefix=f"{prefix}{k}.")
            else:
                yield prefix + k, v

    config_dict = dict(iterate_with_prefix(config.to_dict(), "config."))
    return pd.DataFrame().from_dict([config_dict])


def load_model_at_step(
    workdir: str, step: str, run_in_evaluation_mode: bool,
) -> Tuple[hk.Transformed, optax.Params, ml_collections.ConfigDict]:
    """Loads the model at a given step.

    This is a lightweight version of load_from_workdir, that only constructs the model and not the training state.
    """
    params_file = os.path.join(workdir, f"checkpoints/params_{step}.pkl")
    with open(params_file, "rb") as f:
        params = pickle.load(f)

    with open(workdir + "/config.yml", "rt") as config_file:
        config = yaml.unsafe_load(config_file)
    assert config is not None
    config = ml_collections.ConfigDict(config)
<<<<<<< HEAD
    if 'max_targets_per_graph' in config:
        config.root_dir = root_dirs.get_root_dir(
            config.dataset, config.get("fragment_logic", "nn"), config.max_targets_per_graph
        )
    else:
        config.root_dir = root_dirs.get_root_dir(
            config.dataset, config.get("fragment_logic", "nn")
        )

    # Update config.
    if res_alpha is not None:
        logging.info(f"Setting res_alpha to {res_alpha}")
        config.target_position_predictor.res_alpha = res_alpha

    if res_beta is not None:
        logging.info(f"Setting res_beta to {res_beta}")
        config.target_position_predictor.res_beta = res_beta

    # model = models.create_coord_model(config)
=======
    config.root_dir = root_dirs.get_root_dir(
        config.dataset, config.get("fragment_logic", "nn")
    )
>>>>>>> 1c750a32
    model = models.create_model(config, run_in_evaluation_mode=run_in_evaluation_mode)
    params = jax.tree_util.tree_map(jnp.asarray, params)
    return model, params, config


def load_weighted_average_model_at_steps(
    workdir: str, steps: Sequence[str], run_in_evaluation_mode: bool
) -> Tuple[hk.Transformed, optax.Params, ml_collections.ConfigDict]:
    """Loads the model at given steps, and takes an equal average of the parameters."""
    for index, step in enumerate(steps):
        params_file = os.path.join(workdir, f"checkpoints/params_{step}.pkl")
        with open(params_file, "rb") as f:
            params = pickle.load(f)
        
        if index == 0:
            params_avg = params
        else:
            params_avg = jax.tree_util.tree_map(lambda x, y: x + y, params_avg, params)
    params_avg = jax.tree_util.tree_map(lambda x: x / len(steps), params_avg)

    with open(workdir + "/config.yml", "rt") as config_file:
        config = yaml.unsafe_load(config_file)
    assert config is not None
    config = ml_collections.ConfigDict(config)
    if 'max_targets_per_graph' in config:
        config.root_dir = root_dirs.get_root_dir(
            config.dataset, config.get("fragment_logic", "nn"), config.max_targets_per_graph
        )
    else:
        config.root_dir = root_dirs.get_root_dir(
            config.dataset, config.get("fragment_logic", "nn")
        )

    model = models.create_model(config, run_in_evaluation_mode=run_in_evaluation_mode)
    params_avg = jax.tree_util.tree_map(jnp.asarray, params_avg)
    return model, params_avg, config



def get_results_as_dataframe(basedir: str) -> pd.DataFrame:
    """Returns the results for the given model as a pandas dataframe."""

    results = pd.DataFrame()
    for config_file_path in glob.glob(
        os.path.join(basedir, "**", "*.yml"), recursive=True
    ):
        workdir = os.path.dirname(config_file_path)
        try:
            config, best_state, _, metrics_for_best_state = load_from_workdir(workdir)
        except FileNotFoundError:
            logging.warning(f"Skipping {workdir} because it is incomplete.")
            continue

        num_params = sum(
            jax.tree_util.tree_leaves(jax.tree_util.tree_map(jnp.size, best_state.params))
        )
        config_df = config_to_dataframe(config)
        other_df = pd.DataFrame.from_dict(
            {
                "model": [config.model.lower()],
                "max_l": [config.max_ell],
                "num_interactions": [config.num_interactions],
                "num_channels": [config.num_channels],
                "num_params": [num_params],
                # "num_train_molecules": [
                #     config.train_molecules[1] - config.train_molecules[0]
                # ],
            }
        )
        df = pd.merge(config_df, other_df, left_index=True, right_index=True)
        for split in metrics_for_best_state:
            metrics_for_split = {
                f"{split}.{metric}": [metrics_for_best_state[split][metric].item()]
                for metric in metrics_for_best_state[split]
            }
            metrics_df = pd.DataFrame.from_dict(metrics_for_split)
            df = pd.merge(df, metrics_df, left_index=True, right_index=True)
        results = pd.concat([results, df], ignore_index=True)

    return results


def load_metrics_from_workdir(
    workdir: str,
) -> Tuple[
    ml_collections.ConfigDict,
    train_state.TrainState,
    train_state.TrainState,
    Dict[Any, Any],
]:
    """Loads only the config and the metrics for the best model."""

    if not os.path.exists(workdir):
        raise FileNotFoundError(f"{workdir} does not exist.")

    # Load config.
    saved_config_path = os.path.join(workdir, "config.yml")
    if not os.path.exists(saved_config_path):
        raise FileNotFoundError(f"No saved config found at {workdir}")

    logging.info("Saved config found at %s", saved_config_path)
    with open(saved_config_path, "r") as config_file:
        config = yaml.unsafe_load(config_file)

    # Check that the config was loaded correctly.
    assert config is not None
    config = ml_collections.ConfigDict(config)
    config.root_dir = root_dirs.get_root_dir(
        config.dataset, config.get("fragment_logic", "nn"), config.max_targets_per_graph
    )

    checkpoint_dir = os.path.join(workdir, "checkpoints")
    ckpt = checkpoint.Checkpoint(checkpoint_dir, max_to_keep=5)
    data = ckpt.restore({"metrics_for_best_state": None})

    return config, cast_keys_as_int(data["metrics_for_best_state"])


def load_from_workdir(
    workdir: str,
    load_pickled_params: bool = True,
    init_graphs: Optional[jraph.GraphsTuple] = None,
) -> Tuple[
    ml_collections.ConfigDict,
    train_state.TrainState,
    train_state.TrainState,
    Dict[Any, Any],
]:
    """Loads the config, best model (in train mode), best model (in eval mode) and metrics for the best model."""

    if not os.path.exists(workdir):
        raise FileNotFoundError(f"{workdir} does not exist.")

    # Load config.
    saved_config_path = os.path.join(workdir, "config.yml")
    if not os.path.exists(saved_config_path):
        raise FileNotFoundError(f"No saved config found at {workdir}")

    logging.info("Saved config found at %s", saved_config_path)
    with open(saved_config_path, "r") as config_file:
        config = yaml.unsafe_load(config_file)

    # Check that the config was loaded correctly.
    assert config is not None
    config = ml_collections.ConfigDict(config)
    if 'max_targets_per_graph' in config:
        config.root_dir = root_dirs.get_root_dir(
            config.dataset, config.get("fragment_logic", "nn"), config.max_targets_per_graph
        )
    else:
        config.root_dir = root_dirs.get_root_dir(
            config.dataset, config.get("fragment_logic", "nn")
        )

    # Mimic what we do in train.py.
    rng = jax.random.PRNGKey(config.rng_seed)
    rng, dataset_rng = jax.random.split(rng)

    # Set up dummy variables to obtain the structure.
    rng, init_rng = jax.random.split(rng)

    net = models.create_model(config, run_in_evaluation_mode=False)
    eval_net = models.create_model(config, run_in_evaluation_mode=True)

    # If we have pickled parameters already, we don't need init_graphs to initialize the model.
    # Note that we restore the model parameters from the checkpoint anyways.
    # We only use the pickled parameters to initialize the model, so only the keys of the pickled parameters are important.
    if load_pickled_params:
        checkpoint_dir = os.path.join(workdir, "checkpoints")
        pickled_params_file = os.path.join(checkpoint_dir, "params_best.pkl")
        if not os.path.exists(pickled_params_file):
            pickled_params_file = os.path.join(checkpoint_dir, "params_best.pkl")
            if not os.path.exists(pickled_params_file):
                raise FileNotFoundError(
                    f"No pickled params found at {pickled_params_file}"
                )

        logging.info(
            "Initializing dummy model with pickled params found at %s",
            pickled_params_file,
        )

        with open(pickled_params_file, "rb") as f:
            params = jax.tree_util.tree_map(np.array, pickle.load(f))
    else:
        if init_graphs is None:
            logging.info("Initializing dummy model with init_graphs from dataloader")
            datasets = input_pipeline_tf.get_datasets(dataset_rng, config)
            train_iter = datasets["train"].as_numpy_iterator()
            init_graphs = next(train_iter)
        else:
            logging.info("Initializing dummy model with provided init_graphs")

        params = jax.jit(net.init)(init_rng, init_graphs)

    tx = train.create_optimizer(config)
    dummy_state = train_state.TrainState.create(
        apply_fn=net.apply, params=params, tx=tx
    )

    # Load the actual values.
    checkpoint_dir = os.path.join(workdir, "checkpoints")
    ckpt = checkpoint.Checkpoint(checkpoint_dir, max_to_keep=5)
    data = ckpt.restore({"best_state": dummy_state, "metrics_for_best_state": None})
    best_state = jax.tree_util.tree_map(jnp.asarray, data["best_state"])
    best_state_in_eval_mode = best_state.replace(apply_fn=eval_net.apply)

    return (
        config,
        best_state,
        best_state_in_eval_mode,
        cast_keys_as_int(data["metrics_for_best_state"]),
    )


def construct_molecule(molecule_str: str) -> Tuple[ase.Atoms, str]:
    """Returns a molecule from the given input string.

    The input is interpreted either as an index for the QM9 dataset,
    a name for ase.build.molecule(),
    or a file with atomic numbers and coordinates for ase.io.read().
    """
    # If we believe the string is a file, try to read it.
    if os.path.exists(molecule_str):
        filename = os.path.basename(molecule_str).split(".")[0]
        return ase.io.read(molecule_str), filename

    # A number is interpreted as a QM9 molecule index.
    if molecule_str.isdigit():
        dataset = qm9.load_qm9("qm9_data")
        molecule = dataset[int(molecule_str)]
        return molecule, f"qm9_index={molecule_str}"

    # If the string is a valid molecule name, try to build it.
    molecule = ase.build.molecule(molecule_str)
    return molecule, molecule.get_chemical_formula()<|MERGE_RESOLUTION|>--- conflicted
+++ resolved
@@ -104,31 +104,10 @@
         config = yaml.unsafe_load(config_file)
     assert config is not None
     config = ml_collections.ConfigDict(config)
-<<<<<<< HEAD
-    if 'max_targets_per_graph' in config:
-        config.root_dir = root_dirs.get_root_dir(
-            config.dataset, config.get("fragment_logic", "nn"), config.max_targets_per_graph
-        )
-    else:
-        config.root_dir = root_dirs.get_root_dir(
-            config.dataset, config.get("fragment_logic", "nn")
-        )
-
-    # Update config.
-    if res_alpha is not None:
-        logging.info(f"Setting res_alpha to {res_alpha}")
-        config.target_position_predictor.res_alpha = res_alpha
-
-    if res_beta is not None:
-        logging.info(f"Setting res_beta to {res_beta}")
-        config.target_position_predictor.res_beta = res_beta
-
-    # model = models.create_coord_model(config)
-=======
     config.root_dir = root_dirs.get_root_dir(
-        config.dataset, config.get("fragment_logic", "nn")
+        config.dataset
     )
->>>>>>> 1c750a32
+
     model = models.create_model(config, run_in_evaluation_mode=run_in_evaluation_mode)
     params = jax.tree_util.tree_map(jnp.asarray, params)
     return model, params, config
