--- conflicted
+++ resolved
@@ -132,17 +132,10 @@
     num_seeds_per_chunk: int,
     init_molecules: Sequence[Union[str, ase.Atoms]],
     max_num_atoms: int,
-<<<<<<< HEAD
-    max_num_steps: int,
     visualize: bool,
     steps_for_weight_averaging: Optional[Sequence[int]] = None,
     res_alpha: Optional[int] = None,
     res_beta: Optional[int] = None,
-=======
-    visualize: bool = False,
-    visualizations_dir: Optional[str] = None,
-    verbose: bool = True,
->>>>>>> a62a34e2
 ):
     """Generates molecules from a trained model at the given workdir."""
 
@@ -227,13 +220,8 @@
             generate_for_one_seed_fn = lambda rng, init_fragment: generate_for_one_seed(
                 apply_fn_wrapped,
                 init_fragment,
-<<<<<<< HEAD
-                max_num_steps,
+                max_num_atoms,
                 config.nn_cutoff,
-=======
-                max_num_atoms,
-                radial_cutoff,
->>>>>>> a62a34e2
                 rng,
                 return_intermediates=visualize,
             )
@@ -448,7 +436,6 @@
 def main(unused_argv: Sequence[str]) -> None:
     del unused_argv
 
-<<<<<<< HEAD
     workdir = os.path.abspath(FLAGS.workdir)
     outputdir = FLAGS.outputdir
     focus_and_atom_type_inverse_temperature = (
@@ -473,28 +460,10 @@
         num_seeds_per_chunk,
         init_molecule,
         max_num_atoms,
-        FLAGS.max_steps,
         visualize,
         steps_for_weight_averaging,
         res_alpha=FLAGS.res_alpha,
         res_beta=FLAGS.res_beta,
-=======
-    generate_molecules_from_workdir(
-        FLAGS.workdir,
-        FLAGS.outputdir,
-        FLAGS.focus_and_atom_type_inverse_temperature,
-        FLAGS.position_inverse_temperature,
-        FLAGS.step,
-        FLAGS.steps_for_weight_averaging,
-        FLAGS.num_seeds,
-        FLAGS.num_seeds_per_chunk,
-        FLAGS.init,
-        FLAGS.max_num_atoms,
-        FLAGS.visualize,
-        FLAGS.res_alpha,
-        FLAGS.res_beta,
-        verbose=True,
->>>>>>> a62a34e2
     )
 
 
