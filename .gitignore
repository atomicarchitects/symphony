--- conflicted
+++ resolved
@@ -179,9 +179,6 @@
 cached/
 
 *.prof
-<<<<<<< HEAD
 
 .vscode
-=======
-*.txt
->>>>>>> 7b95f809
+*.txt