--- conflicted
+++ resolved
@@ -125,87 +125,6 @@
     return pieces_to_unbatched_datasets(pieces, rng, config)
 
 
-<<<<<<< HEAD
-def get_pieces_for_platonic_solids() -> List[List[Tuple[int, int, int]]]:
-    """Returns the pieces for the Platonic solids."""
-    # Taken from Wikipedia.
-    # https://en.wikipedia.org/wiki/Platonic_solid
-    phi = (1 + np.sqrt(5)) / 2
-    pieces = [
-        # [(1, 1, 1), (1, -1, -1), (-1, 1, -1), (-1, -1, 1)],  # tetrahedron
-        # [
-        #     (1, 0, 0),
-        #     (-1, 0, 0),
-        #     (0, 1, 0),
-        #     (0, -1, 0),
-        #     (0, 0, 1),
-        #     (0, 0, -1),
-        # ],  # octahedron
-        [
-            (1, 1, 1),
-            (-1, 1, 1),
-            (1, -1, 1),
-            (1, 1, -1),
-            (-1, -1, 1),
-            (1, -1, -1),
-            (-1, 1, -1),
-            (-1, -1, -1),
-        ],  # cube
-        # [
-        #     (0, 1, phi),
-        #     (0, -1, phi),
-        #     (0, 1, -phi),
-        #     (0, -1, -phi),
-        #     (1, phi, 0),
-        #     (-1, phi, 0),
-        #     (1, -phi, 0),
-        #     (-1, -phi, 0),
-        #     (phi, 0, 1),
-        #     (phi, 0, -1),
-        #     (-phi, 0, 1),
-        #     (-phi, 0, -1),
-        # ],  # icosahedron
-        # [
-        #     (1, 1, 1),
-        #     (-1, 1, 1),
-        #     (1, -1, 1),
-        #     (1, 1, -1),
-        #     (-1, -1, 1),
-        #     (1, -1, -1),
-        #     (-1, 1, -1),
-        #     (-1, -1, -1),
-        #     (0, 1 / phi, phi),
-        #     (0, -1 / phi, phi),
-        #     (0, 1 / phi, -phi),
-        #     (0, -1 / phi, -phi),
-        #     (1 / phi, phi, 0),
-        #     (-1 / phi, phi, 0),
-        #     (1 / phi, -phi, 0),
-        #     (-1 / phi, -phi, 0),
-        #     (phi, 0, 1 / phi),
-        #     (phi, 0, -1 / phi),
-        #     (-phi, 0, 1 / phi),
-        #     (-phi, 0, -1 / phi),
-        # ],  # dodacahedron
-    ]
-    # Scale the pieces to be unit size. We normalize the pieces by the smallest inter-node distance.
-    pieces_as_arrays = [np.asarray(piece) for piece in pieces]
-
-    def compute_first_node_distance(piece):
-        return np.min(np.linalg.norm(piece[0] - piece[1:], axis=-1))
-
-    piece_factors = [
-        1 / np.min(compute_first_node_distance(piece)) for piece in pieces_as_arrays
-    ]
-    pieces = [
-        [tuple(np.asarray(v) * factor) for v in piece]
-        for factor, piece in zip(piece_factors, pieces)
-    ]
-    return pieces
-
-
-=======
->>>>>>> a62a34e2
 def get_unbatched_platonic_solids_datasets(
     rng: chex.PRNGKey, config: ml_collections.ConfigDict
 ) -> Dict[str, tf.data.Dataset]:
