<<<<<<< HEAD
from typing import Iterator, List
=======
from typing import Iterator, Optional
>>>>>>> 1c750a32

import jax
import jax.numpy as jnp
import jraph
import numpy as np
import chex

from symphony import datatypes
from symphony.models import ptable


def generate_fragments(
    rng: chex.PRNGKey,
    graph: jraph.GraphsTuple,
<<<<<<< HEAD
    n_species: int,
    nn_tolerance: float = 0.01,
    max_radius: float = 2.03,
    mode: str = "nn",
    heavy_first: bool = False,
    beta_com: float = 0.0,
    max_targets_per_graph: int = 1,
    neighbors: List[int] = []  # neighbors of the central transition metal
=======
    num_species: int,
    nn_tolerance: Optional[float],
    max_radius: Optional[float],
    mode: str,
    heavy_first: bool,
    max_targets_per_graph: int,
>>>>>>> 1c750a32
) -> Iterator[datatypes.Fragments]:
    """Generative sequence for a molecular graph.

    Args:
        rng: The random number generator.
        graph: The molecular graph.
        num_species: The number of different species considered.
        nn_tolerance: Tolerance for the nearest neighbours.
        max_radius: The maximum distance of the focus-target
        mode: How to generate the fragments. Either "nn" or "radius".
        heavy_first: If true, the hydrogen atoms in the molecule will be placed last.
        max_targets_per_graph: The maximum number of targets per graph.

    Returns:
        A sequence of fragments.
    """
    if mode not in ["nn", "radius"]:
        raise ValueError("mode must be either 'nn' or 'radius'.")
    if mode == "radius" and max_radius is None:
        raise ValueError("max_radius must be specified for mode 'radius'.")
    if mode != "radius" and max_radius is not None:
        raise ValueError("max_radius specified, but mode is not 'radius'.")
    if mode == "nn" and nn_tolerance is None:
        raise ValueError("nn_tolerance must be specified for mode 'nn'.")
    if mode != "nn" and nn_tolerance is not None:
        raise ValueError("nn_tolerance specified, but mode is not 'nn'.")

    n = len(graph.nodes.positions)
    assert (
        len(graph.n_edge) == 1 and len(graph.n_node) == 1
    ), "Only single graphs supported."
    assert n >= 2, "Graph must have at least two nodes."

    # Compute edge distances.
    dist = np.linalg.norm(
        graph.nodes.positions[graph.receivers] - graph.nodes.positions[graph.senders],
        axis=1,
    )  # [n_edge]

<<<<<<< HEAD
    # make fragments
    # try:
    rng, visited_nodes, frag = _make_first_fragment(
        rng,
        graph,
        dist,
        n_species,
        nn_tolerance,
        max_radius,
        mode,
        heavy_first,
        beta_com,
        max_targets_per_graph=max_targets_per_graph,
        neighbors=neighbors
    )
    yield frag

    for _ in range(n - 2):
        rng, visited_nodes, frag = _make_middle_fragment(
=======
    with jax.default_device(jax.devices("cpu")[0]):
        rng, visited_nodes, frag = _make_first_fragment(
>>>>>>> 1c750a32
            rng,
            visited_nodes,
            graph,
            dist,
            num_species,
            nn_tolerance,
            max_radius,
            mode,
            heavy_first,
<<<<<<< HEAD
            max_targets_per_graph=max_targets_per_graph,
            neighbors=neighbors
=======
            max_targets_per_graph,
>>>>>>> 1c750a32
        )
        yield frag
    # except ValueError:
    #     pass
    # else:
    assert len(visited_nodes) == n

<<<<<<< HEAD
    yield _make_last_fragment(graph, n_species, max_targets_per_graph, neighbors)


def generate_fragments_coord(
    rng: chex.PRNGKey,
    graph: jraph.GraphsTuple,
    n_species: int,
    nn_tolerance: float = 0.01,
    max_radius: float = 2.03,
    mode: str = "nn",
    heavy_first: bool = False,
    beta_com: float = 0.0,
    max_targets_per_graph: int = 1,
    neighbors: List[int] = []  # neighbors of the central transition metal
) -> Iterator[datatypes.Fragments]:
    """Generative sequence for a molecular graph.

    Args:
        rng: The random number generator.
        graph: The molecular graph.
        n_species: The number of different species considered.
        nn_tolerance: Tolerance for the nearest neighbours.
        max_radius: The maximum distance of the focus-target
        mode: How to generate the fragments. Either "nn" or "radius".
        heavy_first: If true, the hydrogen atoms in the molecule will be placed last.
        beta_com: Inverse temperature value for the center of mass.

    Returns:
        A sequence of fragments.
    """
    assert mode in ["nn", "radius"]
    n = len(graph.nodes.positions)

    assert (
        len(graph.n_edge) == 1 and len(graph.n_node) == 1
    ), "Only single graphs supported."
    assert n >= 2, "Graph must have at least two nodes."

    # compute edge distances
    dist = np.linalg.norm(
        graph.nodes.positions[graph.receivers] - graph.nodes.positions[graph.senders],
        axis=1,
    )  # [n_edge]

    yield _make_last_fragment(graph, n_species, max_targets_per_graph, neighbors)
=======
        for _ in range(n - 2):
            rng, visited_nodes, frag = _make_middle_fragment(
                rng,
                visited_nodes,
                graph,
                dist,
                num_species,
                nn_tolerance,
                max_radius,
                mode,
                heavy_first,
                max_targets_per_graph,
            )
            yield frag

        assert len(visited_nodes) == n
        yield _make_last_fragment(graph, num_species, max_targets_per_graph)


def pick_targets(
    rng,
    targets,
    node_species,
    target_species_probability_for_focus,
    max_targets_per_graph,
):
    # Pick a random target species.
    rng, k = jax.random.split(rng)
    target_species = jax.random.choice(
        k,
        len(target_species_probability_for_focus),
        p=target_species_probability_for_focus,
    )

    # Pick up to max_targets_per_graph targets of the target species.
    targets_of_this_species = targets[node_species[targets] == target_species]
    targets_of_this_species = targets_of_this_species[:max_targets_per_graph]

    return targets_of_this_species
>>>>>>> 1c750a32


def _make_first_fragment(
    rng,
    graph,
    dist,
    num_species,
    nn_tolerance,
    max_radius,
    mode,
<<<<<<< HEAD
    heavy_first=False,
    beta_com=0.0,
    max_targets_per_graph: int = 1,
    neighbors = [],
):
    # get distances from (approximate) center of mass - assume all atoms have the same mass
    # com = np.average(
    #     graph.nodes.positions,
    #     axis=0,
    #     weights=(graph.nodes.species > 0) if heavy_first else None,
    # )
    bound1 = ptable.groups[graph.nodes.species] >= 2
    bound2 = ptable.groups[graph.nodes.species] <= 11
    com = np.average(graph.nodes.positions[bound1 & bound2], axis=0)
    distances_com = jnp.linalg.norm(graph.nodes.positions - com, axis=1)
    probs_com = jax.nn.softmax(-beta_com * distances_com**2)
    probs_com = jnp.where(bound1 & bound2, probs_com, 0.0)
    probs_com = probs_com / jnp.sum(probs_com)
=======
    heavy_first,
    max_targets_per_graph,
):
>>>>>>> 1c750a32
    rng, k = jax.random.split(rng)
    if heavy_first and (graph.nodes.species != 0).sum() > 0:
        heavy_indices = np.argwhere(graph.nodes.species != 0).squeeze(-1)
        first_node = jax.random.choice(k, heavy_indices)
    else:
        first_node = jax.random.choice(k, np.arange(0, len(graph.nodes.positions)))
    first_node = int(first_node)

    mask = graph.senders == first_node
    if heavy_first and (mask & graph.nodes.species[graph.receivers] > 0).sum() > 0:
        mask = mask & (graph.nodes.species[graph.receivers] > 0)
    if mode == "nn":
        min_dist = dist[mask].min()
        targets = graph.receivers[mask & (dist < min_dist + nn_tolerance)]
        del min_dist
    if mode == "radius":
        targets = graph.receivers[mask & (dist < max_radius)]

    if len(targets) == 0:
        raise ValueError("No targets found.")

    num_nodes = graph.nodes.positions.shape[0]
    target_species_probability = np.zeros((num_nodes, num_species))
    target_species_probability[first_node] = _normalized_bitcount(
        graph.nodes.species[targets], num_species
    )

<<<<<<< HEAD
    # pick a random target species
    rng, species_rng = jax.random.split(rng)
    target_species = jax.random.choice(species_rng, graph.nodes.species[targets]).reshape((1,))
    targets_of_same_species = targets[graph.nodes.species[targets] == target_species]
    # get all potential positions for that species
    rng, target_rng = jax.random.split(rng)
    target = jax.random.choice(target_rng, targets_of_same_species)
    target_positions = (
        graph.nodes.positions[targets_of_same_species]
        - graph.nodes.positions[first_node]
    )
    rng, k = jax.random.split(rng)
    target_positions = jax.random.permutation(k, target_positions)[
        :max_targets_per_graph
    ]
=======
    rng, k = jax.random.split(rng)
    target_nodes = pick_targets(
        k,
        targets,
        graph.nodes.species,
        target_species_probability[first_node],
        max_targets_per_graph,
    )
>>>>>>> 1c750a32

    sample = _into_fragment(
        graph,
        visited=np.array([first_node]),
        focus_node=first_node,
<<<<<<< HEAD
        target_species_probability=species_probability,
        target_species=target_species,
        target_positions=target_positions,
        stop=False,
        max_targets_per_graph=max_targets_per_graph,
        neighbors=neighbors
=======
        target_species_probability=target_species_probability,
        target_nodes=target_nodes,
        stop=False,
        max_targets_per_graph=max_targets_per_graph,
>>>>>>> 1c750a32
    )

    rng, k = jax.random.split(rng)
    next_node = jax.random.choice(k, target_nodes)
    visited = np.array([first_node, next_node])
    return rng, visited, sample


def _make_middle_fragment(
    rng,
    visited,
    graph,
    dist,
    num_species,
    nn_tolerance,
    max_radius,
    mode,
<<<<<<< HEAD
    heavy_first=False,
    max_targets_per_graph: int = 1,
    neighbors: List[int] = [],
=======
    heavy_first,
    max_targets_per_graph,
>>>>>>> 1c750a32
):
    n_nodes = len(graph.nodes.positions)
    senders, receivers = graph.senders, graph.receivers

<<<<<<< HEAD
    mask = jnp.isin(senders, visited) & ~jnp.isin(receivers, visited)
    if sum(mask) <= 0:
        import logging
        logging.info(senders)
        logging.info(receivers)
        logging.info(visited)
        import ase.io
        import ase
        out_atoms = ase.Atoms(positions=graph.nodes.positions, numbers=graph.nodes.species+1)
        ase.io.write("bad.xyz", out_atoms)
    assert sum(mask) > 0
=======
    mask = np.isin(senders, visited) & ~np.isin(receivers, visited)
>>>>>>> 1c750a32

    if heavy_first:
        heavy = graph.nodes.species > 0
        if heavy.sum() > heavy[visited].sum():
            mask = (
                mask
                & (graph.nodes.species[senders] > 0)
                & (graph.nodes.species[receivers] > 0)
            )

    if mode == "nn":
        min_dist = dist[mask].min()
        mask = mask & (dist < min_dist + nn_tolerance)
        del min_dist
    if mode == "radius":
        mask = mask & (dist < max_radius)

    counts = np.zeros((n_nodes, num_species))
    for focus_node in range(n_nodes):
        targets = receivers[(senders == focus_node) & mask]
        counts[focus_node] = np.bincount(
            graph.nodes.species[targets], minlength=num_species
        )

    if np.sum(counts) == 0:
        raise ValueError("No targets found.")

    target_species_probability = counts / np.sum(counts)

    # Pick a random focus node
    rng, k = jax.random.split(rng)
    focus_probability = _normalized_bitcount(senders[mask], n_nodes)
    focus_node = jax.random.choice(k, n_nodes, p=focus_probability)
    focus_node = int(focus_node)

<<<<<<< HEAD
    # pick a random target species
    targets = receivers[(senders == focus_node) & mask]
    rng, species_rng = jax.random.split(rng)
    target_species = jax.random.choice(species_rng, graph.nodes.species[targets]).reshape((1,))
    targets_of_same_species = targets[graph.nodes.species[targets] == target_species]
    # get all potential positions for that species
    rng, target_rng = jax.random.split(rng)
    target_node = jax.random.choice(target_rng, targets_of_same_species)
    target_positions = (
        graph.nodes.positions[targets_of_same_species]
        - graph.nodes.positions[focus_node]
    )
    rng, k = jax.random.split(rng)
    target_positions = jax.random.permutation(k, target_positions)[
        :max_targets_per_graph
    ]
=======
    # Pick random targets
    rng, k = jax.random.split(rng)
    targets = receivers[(senders == focus_node) & mask]
>>>>>>> 1c750a32

    target_nodes = pick_targets(
        k,
        targets,
        graph.nodes.species,
        target_species_probability[focus_node],
        max_targets_per_graph,
    )

    sample = _into_fragment(
<<<<<<< HEAD
        graph,
        visited,
        focus_node,
        target_species_probability,
        target_species,
        target_positions,
        stop=False,
        max_targets_per_graph=max_targets_per_graph,
        neighbors=neighbors
=======
        graph=graph,
        visited=visited,
        focus_node=focus_node,
        target_species_probability=target_species_probability,
        target_nodes=target_nodes,
        stop=False,
        max_targets_per_graph=max_targets_per_graph,
>>>>>>> 1c750a32
    )

    rng, k = jax.random.split(rng)
    next_node = jax.random.choice(k, target_nodes)
    visited = np.concatenate([visited, [next_node]])
    return rng, visited, sample


<<<<<<< HEAD
def _make_last_fragment(graph, n_species, max_targets_per_graph: int = 1, neighbors: List[int] = []):
=======
def _make_last_fragment(graph, num_species, max_targets_per_graph):
>>>>>>> 1c750a32
    n_nodes = len(graph.nodes.positions)
    return _into_fragment(
        graph,
        visited=np.arange(n_nodes),
        focus_node=0,
<<<<<<< HEAD
        target_species_probability=np.zeros((n_nodes, n_species)),
        target_species=np.array([0]),
        target_positions=np.zeros((1, 3)),
        stop=True,
        max_targets_per_graph=max_targets_per_graph,
        neighbors=neighbors
=======
        target_species_probability=np.zeros((n_nodes, num_species)),
        target_nodes=np.asarray([0]),
        stop=True,
        max_targets_per_graph=max_targets_per_graph,
>>>>>>> 1c750a32
    )


def _into_fragment(
    graph,
    visited,
    focus_node,
    target_species_probability,
<<<<<<< HEAD
    target_species,
    target_positions,
    stop,
    max_targets_per_graph,
    neighbors,
):
    n_nodes = graph.n_node[0]
    assert target_positions.shape[0] <= max_targets_per_graph
    # for batching purposes
    target_positions_padded = np.zeros((max_targets_per_graph, 3))
    target_positions_padded[: target_positions.shape[0]] = target_positions
    target_position_mask = np.zeros(
        (target_positions_padded.shape[0],), dtype=np.bool_
    )
    target_position_mask[: target_positions.shape[0]] = True

    neighbor_probs = np.zeros((n_nodes, 2))
    neighbor_probs[:, 1] = np.isin(np.arange(n_nodes), neighbors).astype(float)
    neighbor_probs[:, 0] = 1 - neighbor_probs[:, 1]

    nodes = datatypes.FragmentsNodes(
        positions=graph.nodes.positions,
        species=graph.nodes.species,
=======
    target_nodes,
    stop,
    max_targets_per_graph,
):
    pos = graph.nodes.positions
    species = graph.nodes.species

    # Check that all target species are the same.
    target_species = species[target_nodes]
    assert np.all(target_species == target_species[0])

    padded_target_nodes = np.pad(
        target_nodes, (0, max_targets_per_graph - len(target_nodes))
    )
    target_positions_mask = np.zeros(max_targets_per_graph, dtype=bool)
    target_positions_mask[: len(target_nodes)] = not stop
    nodes = datatypes.FragmentsNodes(
        positions=pos,
        species=species,
>>>>>>> 1c750a32
        focus_and_target_species_probs=target_species_probability,
        neighbor_probs=neighbor_probs,
    )
    globals = datatypes.FragmentsGlobals(
<<<<<<< HEAD
        stop=np.array([stop], dtype=bool),  # [1]
        target_species=np.array(target_species),  # [1]
        target_positions=target_positions_padded[None],  # [max_targets_per_graph, 3]
        target_position_mask=target_position_mask[None],  # [max_targets_per_graph]
=======
        stop=np.asarray(stop, dtype=bool),
        target_species=target_species[0],
        target_positions=pos[padded_target_nodes] - pos[focus_node],
        target_positions_mask=target_positions_mask,
>>>>>>> 1c750a32
    )
    globals = jax.tree_map(lambda x: np.expand_dims(x, axis=0), globals)
    graph = graph._replace(nodes=nodes, globals=globals)

    if stop:
        assert len(visited) == len(graph.nodes.positions)
        return graph
    else:
        # put focus node at the beginning
        visited = _move_first(visited, focus_node)
        visited = np.asarray(visited)

        # return subgraph
        return subgraph(graph, visited)


def _move_first(xs, x):
    return np.roll(xs, -np.where(xs == x)[0][0])


def _normalized_bitcount(xs: np.ndarray, n: int) -> np.ndarray:
    assert xs.ndim == 1
    return np.bincount(xs, minlength=n) / len(xs)


def subgraph(graph: jraph.GraphsTuple, nodes: np.ndarray) -> jraph.GraphsTuple:
    """Extract a subgraph from a graph.

    Args:
        graph: The graph to extract a subgraph from.
        nodes: The indices of the nodes to extract.

    Returns:
        The subgraph.
    """
    assert (
        len(graph.n_edge) == 1 and len(graph.n_node) == 1
    ), "Only single graphs supported."

    # Find all edges that connect to the nodes.
    edges = np.isin(graph.senders, nodes) & np.isin(graph.receivers, nodes)

    new_node_indices = -np.ones(graph.n_node[0], dtype=int)
    new_node_indices[nodes] = np.arange(len(nodes))

    return jraph.GraphsTuple(
        nodes=jax.tree_util.tree_map(lambda x: x[nodes], graph.nodes),
        edges=jax.tree_util.tree_map(lambda x: x[edges], graph.edges),
        globals=graph.globals,
        senders=new_node_indices[graph.senders[edges]],
        receivers=new_node_indices[graph.receivers[edges]],
        n_node=np.array([len(nodes)]),
        n_edge=np.array([np.sum(edges)]),
    )<|MERGE_RESOLUTION|>--- conflicted
+++ resolved
@@ -1,11 +1,6 @@
-<<<<<<< HEAD
-from typing import Iterator, List
-=======
 from typing import Iterator, Optional
->>>>>>> 1c750a32
 
 import jax
-import jax.numpy as jnp
 import jraph
 import numpy as np
 import chex
@@ -17,23 +12,13 @@
 def generate_fragments(
     rng: chex.PRNGKey,
     graph: jraph.GraphsTuple,
-<<<<<<< HEAD
-    n_species: int,
-    nn_tolerance: float = 0.01,
-    max_radius: float = 2.03,
-    mode: str = "nn",
-    heavy_first: bool = False,
-    beta_com: float = 0.0,
-    max_targets_per_graph: int = 1,
-    neighbors: List[int] = []  # neighbors of the central transition metal
-=======
     num_species: int,
     nn_tolerance: Optional[float],
     max_radius: Optional[float],
     mode: str,
     heavy_first: bool,
     max_targets_per_graph: int,
->>>>>>> 1c750a32
+    dataset: str="qm9"
 ) -> Iterator[datatypes.Fragments]:
     """Generative sequence for a molecular graph.
 
@@ -73,32 +58,9 @@
         axis=1,
     )  # [n_edge]
 
-<<<<<<< HEAD
-    # make fragments
-    # try:
-    rng, visited_nodes, frag = _make_first_fragment(
-        rng,
-        graph,
-        dist,
-        n_species,
-        nn_tolerance,
-        max_radius,
-        mode,
-        heavy_first,
-        beta_com,
-        max_targets_per_graph=max_targets_per_graph,
-        neighbors=neighbors
-    )
-    yield frag
-
-    for _ in range(n - 2):
-        rng, visited_nodes, frag = _make_middle_fragment(
-=======
     with jax.default_device(jax.devices("cpu")[0]):
         rng, visited_nodes, frag = _make_first_fragment(
->>>>>>> 1c750a32
             rng,
-            visited_nodes,
             graph,
             dist,
             num_species,
@@ -106,66 +68,11 @@
             max_radius,
             mode,
             heavy_first,
-<<<<<<< HEAD
-            max_targets_per_graph=max_targets_per_graph,
-            neighbors=neighbors
-=======
             max_targets_per_graph,
->>>>>>> 1c750a32
+            dataset
         )
         yield frag
-    # except ValueError:
-    #     pass
-    # else:
-    assert len(visited_nodes) == n
-
-<<<<<<< HEAD
-    yield _make_last_fragment(graph, n_species, max_targets_per_graph, neighbors)
-
-
-def generate_fragments_coord(
-    rng: chex.PRNGKey,
-    graph: jraph.GraphsTuple,
-    n_species: int,
-    nn_tolerance: float = 0.01,
-    max_radius: float = 2.03,
-    mode: str = "nn",
-    heavy_first: bool = False,
-    beta_com: float = 0.0,
-    max_targets_per_graph: int = 1,
-    neighbors: List[int] = []  # neighbors of the central transition metal
-) -> Iterator[datatypes.Fragments]:
-    """Generative sequence for a molecular graph.
-
-    Args:
-        rng: The random number generator.
-        graph: The molecular graph.
-        n_species: The number of different species considered.
-        nn_tolerance: Tolerance for the nearest neighbours.
-        max_radius: The maximum distance of the focus-target
-        mode: How to generate the fragments. Either "nn" or "radius".
-        heavy_first: If true, the hydrogen atoms in the molecule will be placed last.
-        beta_com: Inverse temperature value for the center of mass.
-
-    Returns:
-        A sequence of fragments.
-    """
-    assert mode in ["nn", "radius"]
-    n = len(graph.nodes.positions)
-
-    assert (
-        len(graph.n_edge) == 1 and len(graph.n_node) == 1
-    ), "Only single graphs supported."
-    assert n >= 2, "Graph must have at least two nodes."
-
-    # compute edge distances
-    dist = np.linalg.norm(
-        graph.nodes.positions[graph.receivers] - graph.nodes.positions[graph.senders],
-        axis=1,
-    )  # [n_edge]
-
-    yield _make_last_fragment(graph, n_species, max_targets_per_graph, neighbors)
-=======
+
         for _ in range(n - 2):
             rng, visited_nodes, frag = _make_middle_fragment(
                 rng,
@@ -205,7 +112,6 @@
     targets_of_this_species = targets_of_this_species[:max_targets_per_graph]
 
     return targets_of_this_species
->>>>>>> 1c750a32
 
 
 def _make_first_fragment(
@@ -216,32 +122,20 @@
     nn_tolerance,
     max_radius,
     mode,
-<<<<<<< HEAD
-    heavy_first=False,
-    beta_com=0.0,
-    max_targets_per_graph: int = 1,
-    neighbors = [],
-):
-    # get distances from (approximate) center of mass - assume all atoms have the same mass
-    # com = np.average(
-    #     graph.nodes.positions,
-    #     axis=0,
-    #     weights=(graph.nodes.species > 0) if heavy_first else None,
-    # )
-    bound1 = ptable.groups[graph.nodes.species] >= 2
-    bound2 = ptable.groups[graph.nodes.species] <= 11
-    com = np.average(graph.nodes.positions[bound1 & bound2], axis=0)
-    distances_com = jnp.linalg.norm(graph.nodes.positions - com, axis=1)
-    probs_com = jax.nn.softmax(-beta_com * distances_com**2)
-    probs_com = jnp.where(bound1 & bound2, probs_com, 0.0)
-    probs_com = probs_com / jnp.sum(probs_com)
-=======
     heavy_first,
     max_targets_per_graph,
+    dataset="qm9"
 ):
->>>>>>> 1c750a32
-    rng, k = jax.random.split(rng)
-    if heavy_first and (graph.nodes.species != 0).sum() > 0:
+    rng, k = jax.random.split(rng)
+    if dataset == "tmqm":
+        bound1 = ptable.groups[graph.nodes.species] >= 2
+        bound2 = ptable.groups[graph.nodes.species] <= 11
+        transition_metals = (bound1 & bound2).astype(np.float32)
+        transition_metals /= transition_metals.sum()
+        first_node = jax.random.choice(
+            k, np.arange(0, len(graph.nodes.positions)), p=transition_metals
+        )
+    elif heavy_first and (graph.nodes.species != 0).sum() > 0:
         heavy_indices = np.argwhere(graph.nodes.species != 0).squeeze(-1)
         first_node = jax.random.choice(k, heavy_indices)
     else:
@@ -267,23 +161,6 @@
         graph.nodes.species[targets], num_species
     )
 
-<<<<<<< HEAD
-    # pick a random target species
-    rng, species_rng = jax.random.split(rng)
-    target_species = jax.random.choice(species_rng, graph.nodes.species[targets]).reshape((1,))
-    targets_of_same_species = targets[graph.nodes.species[targets] == target_species]
-    # get all potential positions for that species
-    rng, target_rng = jax.random.split(rng)
-    target = jax.random.choice(target_rng, targets_of_same_species)
-    target_positions = (
-        graph.nodes.positions[targets_of_same_species]
-        - graph.nodes.positions[first_node]
-    )
-    rng, k = jax.random.split(rng)
-    target_positions = jax.random.permutation(k, target_positions)[
-        :max_targets_per_graph
-    ]
-=======
     rng, k = jax.random.split(rng)
     target_nodes = pick_targets(
         k,
@@ -292,25 +169,15 @@
         target_species_probability[first_node],
         max_targets_per_graph,
     )
->>>>>>> 1c750a32
 
     sample = _into_fragment(
         graph,
         visited=np.array([first_node]),
         focus_node=first_node,
-<<<<<<< HEAD
-        target_species_probability=species_probability,
-        target_species=target_species,
-        target_positions=target_positions,
-        stop=False,
-        max_targets_per_graph=max_targets_per_graph,
-        neighbors=neighbors
-=======
         target_species_probability=target_species_probability,
         target_nodes=target_nodes,
         stop=False,
         max_targets_per_graph=max_targets_per_graph,
->>>>>>> 1c750a32
     )
 
     rng, k = jax.random.split(rng)
@@ -328,33 +195,13 @@
     nn_tolerance,
     max_radius,
     mode,
-<<<<<<< HEAD
-    heavy_first=False,
-    max_targets_per_graph: int = 1,
-    neighbors: List[int] = [],
-=======
     heavy_first,
     max_targets_per_graph,
->>>>>>> 1c750a32
 ):
     n_nodes = len(graph.nodes.positions)
     senders, receivers = graph.senders, graph.receivers
 
-<<<<<<< HEAD
-    mask = jnp.isin(senders, visited) & ~jnp.isin(receivers, visited)
-    if sum(mask) <= 0:
-        import logging
-        logging.info(senders)
-        logging.info(receivers)
-        logging.info(visited)
-        import ase.io
-        import ase
-        out_atoms = ase.Atoms(positions=graph.nodes.positions, numbers=graph.nodes.species+1)
-        ase.io.write("bad.xyz", out_atoms)
-    assert sum(mask) > 0
-=======
     mask = np.isin(senders, visited) & ~np.isin(receivers, visited)
->>>>>>> 1c750a32
 
     if heavy_first:
         heavy = graph.nodes.species > 0
@@ -390,28 +237,9 @@
     focus_node = jax.random.choice(k, n_nodes, p=focus_probability)
     focus_node = int(focus_node)
 
-<<<<<<< HEAD
-    # pick a random target species
+    # Pick random targets
+    rng, k = jax.random.split(rng)
     targets = receivers[(senders == focus_node) & mask]
-    rng, species_rng = jax.random.split(rng)
-    target_species = jax.random.choice(species_rng, graph.nodes.species[targets]).reshape((1,))
-    targets_of_same_species = targets[graph.nodes.species[targets] == target_species]
-    # get all potential positions for that species
-    rng, target_rng = jax.random.split(rng)
-    target_node = jax.random.choice(target_rng, targets_of_same_species)
-    target_positions = (
-        graph.nodes.positions[targets_of_same_species]
-        - graph.nodes.positions[focus_node]
-    )
-    rng, k = jax.random.split(rng)
-    target_positions = jax.random.permutation(k, target_positions)[
-        :max_targets_per_graph
-    ]
-=======
-    # Pick random targets
-    rng, k = jax.random.split(rng)
-    targets = receivers[(senders == focus_node) & mask]
->>>>>>> 1c750a32
 
     target_nodes = pick_targets(
         k,
@@ -422,17 +250,6 @@
     )
 
     sample = _into_fragment(
-<<<<<<< HEAD
-        graph,
-        visited,
-        focus_node,
-        target_species_probability,
-        target_species,
-        target_positions,
-        stop=False,
-        max_targets_per_graph=max_targets_per_graph,
-        neighbors=neighbors
-=======
         graph=graph,
         visited=visited,
         focus_node=focus_node,
@@ -440,7 +257,6 @@
         target_nodes=target_nodes,
         stop=False,
         max_targets_per_graph=max_targets_per_graph,
->>>>>>> 1c750a32
     )
 
     rng, k = jax.random.split(rng)
@@ -449,29 +265,16 @@
     return rng, visited, sample
 
 
-<<<<<<< HEAD
-def _make_last_fragment(graph, n_species, max_targets_per_graph: int = 1, neighbors: List[int] = []):
-=======
 def _make_last_fragment(graph, num_species, max_targets_per_graph):
->>>>>>> 1c750a32
     n_nodes = len(graph.nodes.positions)
     return _into_fragment(
         graph,
         visited=np.arange(n_nodes),
         focus_node=0,
-<<<<<<< HEAD
-        target_species_probability=np.zeros((n_nodes, n_species)),
-        target_species=np.array([0]),
-        target_positions=np.zeros((1, 3)),
-        stop=True,
-        max_targets_per_graph=max_targets_per_graph,
-        neighbors=neighbors
-=======
         target_species_probability=np.zeros((n_nodes, num_species)),
         target_nodes=np.asarray([0]),
         stop=True,
         max_targets_per_graph=max_targets_per_graph,
->>>>>>> 1c750a32
     )
 
 
@@ -480,31 +283,6 @@
     visited,
     focus_node,
     target_species_probability,
-<<<<<<< HEAD
-    target_species,
-    target_positions,
-    stop,
-    max_targets_per_graph,
-    neighbors,
-):
-    n_nodes = graph.n_node[0]
-    assert target_positions.shape[0] <= max_targets_per_graph
-    # for batching purposes
-    target_positions_padded = np.zeros((max_targets_per_graph, 3))
-    target_positions_padded[: target_positions.shape[0]] = target_positions
-    target_position_mask = np.zeros(
-        (target_positions_padded.shape[0],), dtype=np.bool_
-    )
-    target_position_mask[: target_positions.shape[0]] = True
-
-    neighbor_probs = np.zeros((n_nodes, 2))
-    neighbor_probs[:, 1] = np.isin(np.arange(n_nodes), neighbors).astype(float)
-    neighbor_probs[:, 0] = 1 - neighbor_probs[:, 1]
-
-    nodes = datatypes.FragmentsNodes(
-        positions=graph.nodes.positions,
-        species=graph.nodes.species,
-=======
     target_nodes,
     stop,
     max_targets_per_graph,
@@ -524,28 +302,19 @@
     nodes = datatypes.FragmentsNodes(
         positions=pos,
         species=species,
->>>>>>> 1c750a32
         focus_and_target_species_probs=target_species_probability,
-        neighbor_probs=neighbor_probs,
     )
     globals = datatypes.FragmentsGlobals(
-<<<<<<< HEAD
-        stop=np.array([stop], dtype=bool),  # [1]
-        target_species=np.array(target_species),  # [1]
-        target_positions=target_positions_padded[None],  # [max_targets_per_graph, 3]
-        target_position_mask=target_position_mask[None],  # [max_targets_per_graph]
-=======
         stop=np.asarray(stop, dtype=bool),
         target_species=target_species[0],
         target_positions=pos[padded_target_nodes] - pos[focus_node],
         target_positions_mask=target_positions_mask,
->>>>>>> 1c750a32
     )
     globals = jax.tree_map(lambda x: np.expand_dims(x, axis=0), globals)
     graph = graph._replace(nodes=nodes, globals=globals)
 
     if stop:
-        assert len(visited) == len(graph.nodes.positions)
+        assert len(visited) == len(pos)
         return graph
     else:
         # put focus node at the beginning
