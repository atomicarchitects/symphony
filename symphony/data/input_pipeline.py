from typing import Dict, Iterator, Optional, Sequence, Tuple
import functools

from absl import logging
import ase
import ase.io
import chex
import jax
import jax.numpy as jnp
import jraph
import matscipy.neighbours
import ml_collections
import numpy as np

from symphony import datatypes
from symphony.data import fragments, datasets 


<<<<<<< HEAD
def get_raw_datasets(
    rng: chex.PRNGKey,
    config: ml_collections.ConfigDict,
    root_dir: Optional[str] = None,
) -> Tuple[Dict[str, chex.PRNGKey], jnp.ndarray, Dict[str, List[ase.Atoms]]]:
    """Constructs the splits for the QM9 dataset.
    Args:
        rng: The random number seed.
        config: The configuration.
    Returns:
        An iterator of (batched and padded) fragments.
    """
    # Load all molecules.
    if root_dir is None:
        root_dir = config.root_dir
    all_molecules = qm9.load_qm9(root_dir)

    # Atomic numbers map to elements H, C, N, O, F.
    atomic_numbers = jnp.array(jnp.arange(1, 81))

    # Get different randomness for each split.
    rng, train_rng, val_rng, test_rng = jax.random.split(rng, 4)
    rngs = {
        "train": train_rng,
        "val": val_rng,
        "test": test_rng,
    }
=======
def infer_edges_with_radial_cutoff_on_positions(structure: datatypes.Structures, radial_cutoff: float) -> datatypes.Structures:
    """Infer edges from node positions, using a radial cutoff."""
    assert structure.n_node.shape[0] == 1, "Only one structure is supported."
>>>>>>> a62a34e2

    receivers, senders = matscipy.neighbours.neighbour_list(
        quantities="ij", positions=structure.nodes.positions, cutoff=radial_cutoff, cell=np.eye(3)
    )

    return structure._replace(
        edges=np.ones(len(senders)),
        senders=np.asarray(senders),
        receivers=np.asarray(receivers),
        n_edge=np.array([len(senders)]),
    )


def create_fragments_dataset(
    rng: chex.PRNGKey,
    structures: Sequence[datatypes.Structures],
    keep_indices: Sequence[int],
    num_species: int,
    infer_edges_with_radial_cutoff: bool,
    radial_cutoff: float,
    use_same_rng_across_structures: bool,
    fragment_logic: str,
    max_radius: Optional[float] = None,
    nn_tolerance: Optional[float] = None,
) -> Iterator[datatypes.Fragments]:
    """Creates an iterator of fragments from a sequence of structures."""
    if infer_edges_with_radial_cutoff and radial_cutoff is None:
        raise ValueError("radial_cutoff must be provided if infer_edges is True.")

    # Make sure the indices are stored in a set for fast lookup.
    keep_indices = set(keep_indices)

    def fragment_generator(rng: chex.PRNGKey):
        """Generates fragments for a split."""
        original_rng = rng

        # Loop indefinitely.
        while True:
            for index, structure in enumerate(structures):
                # Skip if the index is not in the split.
                # This way we don't have to materialize the entire dataset.
                if index not in keep_indices:
                    continue

                if use_same_rng_across_structures:
                    structure_rng = original_rng
                else:
                    rng, structure_rng = jax.random.split(rng)

                if infer_edges_with_radial_cutoff:
                    if structure.n_edge is not None:
                        raise ValueError("Structure already has edges.")
                    structure = infer_edges_with_radial_cutoff_on_positions(structure, radial_cutoff=radial_cutoff)

                yield from fragments.generate_fragments(
                    rng=structure_rng,
                    graph=structure,
                    num_species=num_species,
                    nn_tolerance=nn_tolerance,
                    max_radius=max_radius,
                    mode=fragment_logic,
                )

    return fragment_generator(rng)


def estimate_padding_budget(
    fragments_iterator: Iterator[datatypes.Fragments], num_graphs: int, num_estimation_graphs: int
) -> Tuple[int, int, int]:
    """Estimates the padding budget for a dataset of unbatched GraphsTuples.
    Args:
        dataset: A dataset of unbatched GraphsTuples.
        num_graphs: The intended number of graphs per batch. Note that no batching is performed by
        this function.
        num_estimation_graphs: How many graphs to take from the dataset to estimate
        the distribution of number of nodes and edges per graph.
    Returns:
        padding_budget: The padding budget for batching and padding the graphs
        in this dataset to the given batch size.
    """

    def get_graphs_tuple_size(graph: datatypes.Fragments) -> Tuple[int, int, int]:
        """Returns the number of nodes, edges and graphs in a GraphsTuple."""
        return (
            np.shape(jax.tree_leaves(graph.nodes)[0])[0],
            np.sum(graph.n_edge),
            np.shape(graph.n_node)[0],
        )

    def next_multiple_of_64(val: float) -> int:
        """Returns the next multiple of 64 after val."""
        return 64 * (1 + int(val // 64))

    if num_graphs <= 1:
        raise ValueError("Batch size must be > 1 to account for padding graphs.")

    total_num_nodes = 0
    total_num_edges = 0
    for step, fragment in enumerate(fragments_iterator):
        if step >= num_estimation_graphs:
            break

        n_node, n_edge, n_graph = get_graphs_tuple_size(fragment)
        if n_graph != 1:
            raise ValueError("Dataset contains batched GraphTuples.")

        total_num_nodes += n_node
        total_num_edges += n_edge

    num_nodes_per_graph_estimate = total_num_nodes / num_estimation_graphs
    num_edges_per_graph_estimate = total_num_edges / num_estimation_graphs

    n_node = next_multiple_of_64(num_nodes_per_graph_estimate * num_graphs)
    n_edge = next_multiple_of_64(num_edges_per_graph_estimate * num_graphs)
    n_graph = num_graphs
    return n_node, n_edge, n_graph


def pad_and_batch_fragments(
    fragments_iterator: Iterator[datatypes.Fragments],
    max_n_nodes: int,
    max_n_edges: int,
    max_n_graphs: int,
    compute_padding_dynamically: bool,
) -> Iterator[datatypes.Fragments]:
    """Pad and batch an iterator of fragments."""

    # Estimate the padding budget.
    if compute_padding_dynamically:
        max_n_nodes, max_n_edges, max_n_graphs = estimate_padding_budget(
            fragments_iterator, max_n_graphs, num_estimation_graphs=1000
        )

    logging.info(
        "Padding budget %s as: n_nodes = %d, n_edges = %d, n_graphs = %d",
        "computed" if compute_padding_dynamically else "provided",
        max_n_nodes,
        max_n_edges,
        max_n_graphs,
    )

    # Now we batch and pad the graphs.
    return jraph.dynamically_batch(
        graphs_tuple_iterator=fragments_iterator,
        n_node=max_n_nodes,
        n_edge=max_n_edges,
        n_graph=max_n_graphs,
    )    


def get_datasets(
    rng: chex.PRNGKey,
    config: ml_collections.ConfigDict,
) -> Dict[str, Iterator[datatypes.Fragments]]:
    """Creates the datasets of fragments, as specified by the config."""
    
    # Get the dataset of structures.
    dataset = datasets.utils.get_dataset(config)

    # Create the fragments datasets.
    fragments_iterators = {
        split: create_fragments_dataset(
            rng=rng,
            structures=dataset.structures(),
            keep_indices=dataset.split_indices()[split],
            num_species=dataset.num_species(),
            infer_edges_with_radial_cutoff=config.infer_edges_with_radial_cutoff,
            radial_cutoff=config.get("radial_cutoff", None),
            use_same_rng_across_structures=True,
            fragment_logic=config.fragment_logic,
            nn_tolerance=config.get("nn_tolerance", None),
            max_radius=config.get("max_radius", None),
        )
        for split in ["train", "val", "test"]
    }

    # Pad and batch each of the fragments datasets.
    pad_and_batch_fragments_fn = functools.partial(
        pad_and_batch_fragments,
        max_n_nodes=config.max_n_nodes,
        max_n_edges=config.max_n_edges,
        max_n_graphs=config.max_n_graphs,
        compute_padding_dynamically=config.compute_padding_dynamically,
    )
    return {
        split: pad_and_batch_fragments_fn(fragments_iterator)
        for split, fragments_iterator in fragments_iterators.items()
    }


def ase_atoms_to_jraph_graph(
<<<<<<< HEAD
    atoms: ase.Atoms, atomic_numbers: jnp.ndarray, nn_cutoff: float, cell: np.ndarray = np.eye(3)
) -> jraph.GraphsTuple:
    # Create edges
    receivers, senders = matscipy.neighbours.neighbour_list(
        quantities="ij", positions=atoms.positions, cutoff=nn_cutoff, cell=cell
=======
    atoms: ase.Atoms, atomic_numbers: jnp.ndarray, radial_cutoff: float
) -> jraph.GraphsTuple:
    # Create edges
    receivers, senders = matscipy.neighbours.neighbour_list(
        quantities="ij", positions=atoms.positions, cutoff=radial_cutoff, cell=np.eye(3)
>>>>>>> a62a34e2
    )

    # Get the species indices
    species = np.searchsorted(atomic_numbers, atoms.numbers)

    return jraph.GraphsTuple(
        nodes=datatypes.NodesInfo(np.asarray(atoms.positions), np.asarray(species)),
        edges=np.ones(len(senders)),
        globals=None,
        senders=np.asarray(senders),
        receivers=np.asarray(receivers),
        n_node=np.array([len(atoms)]),
        n_edge=np.array([len(senders)]),
    )<|MERGE_RESOLUTION|>--- conflicted
+++ resolved
@@ -16,39 +16,9 @@
 from symphony.data import fragments, datasets 
 
 
-<<<<<<< HEAD
-def get_raw_datasets(
-    rng: chex.PRNGKey,
-    config: ml_collections.ConfigDict,
-    root_dir: Optional[str] = None,
-) -> Tuple[Dict[str, chex.PRNGKey], jnp.ndarray, Dict[str, List[ase.Atoms]]]:
-    """Constructs the splits for the QM9 dataset.
-    Args:
-        rng: The random number seed.
-        config: The configuration.
-    Returns:
-        An iterator of (batched and padded) fragments.
-    """
-    # Load all molecules.
-    if root_dir is None:
-        root_dir = config.root_dir
-    all_molecules = qm9.load_qm9(root_dir)
-
-    # Atomic numbers map to elements H, C, N, O, F.
-    atomic_numbers = jnp.array(jnp.arange(1, 81))
-
-    # Get different randomness for each split.
-    rng, train_rng, val_rng, test_rng = jax.random.split(rng, 4)
-    rngs = {
-        "train": train_rng,
-        "val": val_rng,
-        "test": test_rng,
-    }
-=======
 def infer_edges_with_radial_cutoff_on_positions(structure: datatypes.Structures, radial_cutoff: float) -> datatypes.Structures:
     """Infer edges from node positions, using a radial cutoff."""
     assert structure.n_node.shape[0] == 1, "Only one structure is supported."
->>>>>>> a62a34e2
 
     receivers, senders = matscipy.neighbours.neighbour_list(
         quantities="ij", positions=structure.nodes.positions, cutoff=radial_cutoff, cell=np.eye(3)
@@ -240,19 +210,11 @@
 
 
 def ase_atoms_to_jraph_graph(
-<<<<<<< HEAD
-    atoms: ase.Atoms, atomic_numbers: jnp.ndarray, nn_cutoff: float, cell: np.ndarray = np.eye(3)
-) -> jraph.GraphsTuple:
-    # Create edges
-    receivers, senders = matscipy.neighbours.neighbour_list(
-        quantities="ij", positions=atoms.positions, cutoff=nn_cutoff, cell=cell
-=======
     atoms: ase.Atoms, atomic_numbers: jnp.ndarray, radial_cutoff: float
 ) -> jraph.GraphsTuple:
     # Create edges
     receivers, senders = matscipy.neighbours.neighbour_list(
         quantities="ij", positions=atoms.positions, cutoff=radial_cutoff, cell=np.eye(3)
->>>>>>> a62a34e2
     )
 
     # Get the species indices
