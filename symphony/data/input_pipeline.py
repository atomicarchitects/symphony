from typing import Dict, Iterator, Optional, Sequence, Tuple
import functools

from absl import logging
import ase
import ase.io
import chex
import jax
import jax.numpy as jnp
import jraph
import matscipy.neighbours
import ml_collections
import numpy as np

from symphony import datatypes
from symphony.data import fragments, datasets


def infer_edges_with_radial_cutoff_on_positions(
    structure: datatypes.Structures, radial_cutoff: float
) -> datatypes.Structures:
    """Infer edges from node positions, using a radial cutoff."""
    assert structure.n_node.shape[0] == 1, "Only one structure is supported."

    receivers, senders = matscipy.neighbours.neighbour_list(
        quantities="ij",
        positions=structure.nodes.positions,
        cutoff=radial_cutoff,
        cell=np.eye(3),
    )

    return structure._replace(
        edges=np.ones(len(senders)),
        senders=np.asarray(senders),
        receivers=np.asarray(receivers),
        n_edge=np.array([len(senders)]),
    )


def create_fragments_dataset(
    rng: chex.PRNGKey,
    structures: Sequence[datatypes.Structures],
    keep_indices: Sequence[int],
    num_species: int,
    infer_edges_with_radial_cutoff: bool,
    radial_cutoff: float,
    use_same_rng_across_structures: bool,
    fragment_logic: str,
    heavy_first: bool,
    max_targets_per_graph: int,
    num_seeds: int,
    max_radius: Optional[float] = None,
    nn_tolerance: Optional[float] = None,
    transition_first: Optional[bool] = False,
    fragment_number: Optional[int] = -1,
) -> Iterator[datatypes.Fragments]:
    """Creates an iterator of fragments from a sequence of structures."""
    if infer_edges_with_radial_cutoff and radial_cutoff is None:
        raise ValueError("radial_cutoff must be provided if infer_edges is True.")

    def fragment_generator(rng: chex.PRNGKey):
        """Generates fragments for a split."""
<<<<<<< HEAD
        rngs = jax.random.split(rng, num_seeds)

        # Loop indefinitely.
        while True:
            for rng_ndx in range(num_seeds):
                rng = rngs[rng_ndx]
=======
        # Loop indefinitely.
        while True:
            for seed in range(num_seeds):
                seed_rng = jax.random.fold_in(rng, seed)
>>>>>>> 882b6521
                for index in keep_indices:
                    structure = structures[index]
                    if use_same_rng_across_structures:
                        structure_rng = seed_rng
                    else:
                        structure_rng = jax.random.fold_in(seed_rng, index)

                    if infer_edges_with_radial_cutoff:
                        if structure.n_edge is not None:
                            raise ValueError("Structure already has edges.")
                        structure = infer_edges_with_radial_cutoff_on_positions(
                            structure, radial_cutoff=radial_cutoff
                        )

                    frag_generator = fragments.generate_fragments(
                        rng=structure_rng,
                        graph=structure,
                        num_species=num_species,
                        nn_tolerance=nn_tolerance,
                        max_radius=max_radius,
                        mode=fragment_logic,
                        heavy_first=heavy_first,
                        max_targets_per_graph=max_targets_per_graph,
                        transition_first=transition_first,
                    )

                    if fragment_number == -1:
                        yield from frag_generator
                    else:
                        for i, frag in enumerate(frag_generator):
                            if i == fragment_number:
                                yield frag
                                break

    return fragment_generator(rng)


def estimate_padding_budget(
    fragments_iterator: Iterator[datatypes.Fragments],
    num_graphs: int,
    num_estimation_graphs: int,
) -> Tuple[int, int, int]:
    """Estimates the padding budget for a dataset of unbatched GraphsTuples.
    Args:
        dataset: A dataset of unbatched GraphsTuples.
        num_graphs: The intended number of graphs per batch. Note that no batching is performed by
        this function.
        num_estimation_graphs: How many graphs to take from the dataset to estimate
        the distribution of number of nodes and edges per graph.
    Returns:
        padding_budget: The padding budget for batching and padding the graphs
        in this dataset to the given batch size.
    """

    def get_graphs_tuple_size(graph: datatypes.Fragments) -> Tuple[int, int, int]:
        """Returns the number of nodes, edges and graphs in a GraphsTuple."""
        return (
            np.shape(jax.tree_leaves(graph.nodes)[0])[0],
            np.sum(graph.n_edge),
            np.shape(graph.n_node)[0],
        )

    def next_multiple_of_64(val: float) -> int:
        """Returns the next multiple of 64 after val."""
        return 64 * (1 + int(val // 64))

    if num_graphs <= 1:
        raise ValueError("Batch size must be > 1 to account for padding graphs.")

    total_num_nodes = 0
    total_num_edges = 0
    for step, fragment in enumerate(fragments_iterator):
        if step >= num_estimation_graphs:
            break

        n_node, n_edge, n_graph = get_graphs_tuple_size(fragment)
        if n_graph != 1:
            raise ValueError("Dataset contains batched GraphTuples.")

        total_num_nodes += n_node
        total_num_edges += n_edge

    num_nodes_per_graph_estimate = total_num_nodes / num_estimation_graphs
    num_edges_per_graph_estimate = total_num_edges / num_estimation_graphs

    n_node = next_multiple_of_64(num_nodes_per_graph_estimate * num_graphs)
    n_edge = next_multiple_of_64(num_edges_per_graph_estimate * num_graphs)
    n_graph = num_graphs
    return n_node, n_edge, n_graph


def pad_and_batch_fragments(
    fragments_iterator: Iterator[datatypes.Fragments],
    max_n_nodes: int,
    max_n_edges: int,
    max_n_graphs: int,
    compute_padding_dynamically: bool,
) -> Iterator[datatypes.Fragments]:
    """Pad and batch an iterator of fragments."""

    # Estimate the padding budget.
    if compute_padding_dynamically:
        max_n_nodes, max_n_edges, max_n_graphs = estimate_padding_budget(
            fragments_iterator, max_n_graphs, num_estimation_graphs=1000
        )

    logging.info(
        "Padding budget %s as: n_nodes = %d, n_edges = %d, n_graphs = %d",
        "computed" if compute_padding_dynamically else "provided",
        max_n_nodes,
        max_n_edges,
        max_n_graphs,
    )

    # Now we batch and pad the graphs.
    return jraph.dynamically_batch(
        graphs_tuple_iterator=fragments_iterator,
        n_node=max_n_nodes,
        n_edge=max_n_edges,
        n_graph=max_n_graphs,
    )


def get_datasets(
    rng: chex.PRNGKey,
    config: ml_collections.ConfigDict,
) -> Dict[str, Iterator[datatypes.Fragments]]:
    """Creates the datasets of fragments, as specified by the config."""

    # Get the dataset of structures.
    dataset = datasets.utils.get_dataset(config)
    structures = dataset.structures()
    split_indices = dataset.split_indices()

    # Create the fragments datasets.
    fragments_iterators = {
        split: create_fragments_dataset(
            rng=rng,
            structures=structures,
            keep_indices=split_indices[split],
            num_species=dataset.num_species(),
            infer_edges_with_radial_cutoff=config.infer_edges_with_radial_cutoff,
            radial_cutoff=config.radial_cutoff,
            use_same_rng_across_structures=config.use_same_rng_across_structures,
            fragment_logic=config.fragment_logic,
            nn_tolerance=config.get("nn_tolerance", None),
            max_radius=config.get("max_radius", None),
            num_seeds=config.get("num_frag_seeds", 1),
            heavy_first=config.heavy_first,
            max_targets_per_graph=config.max_targets_per_graph,
            transition_first=config.transition_first,
            fragment_number=config.get("fragment_number", -1),
        )
        for split in ["train", "val", "test"]
    }

    # Pad and batch each of the fragments datasets.
    pad_and_batch_fragments_fn = functools.partial(
        pad_and_batch_fragments,
        max_n_nodes=config.max_n_nodes,
        max_n_edges=config.max_n_edges,
        max_n_graphs=config.max_n_graphs,
        compute_padding_dynamically=config.compute_padding_dynamically,
    )
    return {
        split: pad_and_batch_fragments_fn(fragments_iterator)
        for split, fragments_iterator in fragments_iterators.items()
    }


def ase_atoms_to_jraph_graph(
    atoms: ase.Atoms, atomic_numbers: jnp.ndarray, radial_cutoff: float
) -> jraph.GraphsTuple:
    # Create edges
    receivers, senders = matscipy.neighbours.neighbour_list(
        quantities="ij", positions=atoms.positions, cutoff=radial_cutoff, cell=np.eye(3)
    )

    # Get the species indices
    species = np.searchsorted(atomic_numbers, atoms.numbers)

    return jraph.GraphsTuple(
        nodes=datatypes.NodesInfo(np.asarray(atoms.positions), np.asarray(species)),
        edges=np.ones(len(senders)),
        globals=None,
        senders=np.asarray(senders),
        receivers=np.asarray(receivers),
        n_node=np.array([len(atoms)]),
        n_edge=np.array([len(senders)]),
    )<|MERGE_RESOLUTION|>--- conflicted
+++ resolved
@@ -60,19 +60,10 @@
 
     def fragment_generator(rng: chex.PRNGKey):
         """Generates fragments for a split."""
-<<<<<<< HEAD
-        rngs = jax.random.split(rng, num_seeds)
-
-        # Loop indefinitely.
-        while True:
-            for rng_ndx in range(num_seeds):
-                rng = rngs[rng_ndx]
-=======
         # Loop indefinitely.
         while True:
             for seed in range(num_seeds):
                 seed_rng = jax.random.fold_in(rng, seed)
->>>>>>> 882b6521
                 for index in keep_indices:
                     structure = structures[index]
                     if use_same_rng_across_structures:
