--- conflicted
+++ resolved
@@ -15,10 +15,6 @@
 import tensorflow as tf
 import wandb
 
-<<<<<<< HEAD
-
-=======
->>>>>>> a62a34e2
 from symphony import train
 from configs import root_dirs
 
@@ -34,10 +30,7 @@
     "Name of the Weights & Biases run. Uses the Weights & Biases default if not specified.",
 )
 flags.DEFINE_string("wandb_notes", None, "Notes for the Weights & Biases run.")
-<<<<<<< HEAD
-=======
 
->>>>>>> a62a34e2
 config_flags.DEFINE_config_file(
     "config",
     None,
@@ -91,10 +84,6 @@
 
     # Check and freeze config.
     config = FLAGS.config
-<<<<<<< HEAD
-    config.root_dir = root_dirs.get_root_dir(config.dataset, config.fragment_logic, config.max_targets_per_graph)
-    config = ml_collections.FrozenConfigDict(config)
-=======
     config = check_and_freeze_config(config)
 
     # Initialize wandb.
@@ -111,7 +100,6 @@
             name=FLAGS.wandb_name,
             notes=FLAGS.wandb_notes,
         )
->>>>>>> a62a34e2
 
     # Initialize wandb.
     if FLAGS.use_wandb:
