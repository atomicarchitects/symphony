--- conflicted
+++ resolved
@@ -229,80 +229,7 @@
         position_inverse_temperature: float = 1.0,
     ) -> datatypes.Predictions:
         """Defines the entire network."""
-<<<<<<< HEAD
-
-        num_species = datasets.utils.get_dataset(config).num_species()
-        focus_and_target_species_predictor = FocusAndTargetSpeciesPredictor(
-            node_embedder_fn=lambda: create_node_embedder(
-                config.focus_and_target_species_predictor.embedder_config,
-                num_species,
-            ),
-            latent_size=config.focus_and_target_species_predictor.latent_size,
-            num_layers=config.focus_and_target_species_predictor.num_layers,
-            activation=get_activation(
-                config.focus_and_target_species_predictor.activation
-            ),
-            num_species=num_species,
-        )
-
-        angular_predictor_config = config.target_position_predictor.angular_predictor
-        radial_predictor_config = config.target_position_predictor.radial_predictor
-        angular_predictor_fn = lambda: LinearAngularPredictor(
-            max_ell=config.target_position_predictor.embedder_config.max_ell,
-            num_channels=angular_predictor_config.num_channels,
-            radial_mlp_num_layers=angular_predictor_config.radial_mlp_num_layers,
-            radial_mlp_latent_size=angular_predictor_config.radial_mlp_latent_size,
-            max_radius=radial_predictor_config.max_radius,
-            res_beta=angular_predictor_config.res_beta,
-            res_alpha=angular_predictor_config.res_alpha,
-            quadrature=angular_predictor_config.quadrature,
-            sampling_inverse_temperature_factor=angular_predictor_config.sampling_inverse_temperature_factor,
-            sampling_num_steps=angular_predictor_config.sampling_num_steps,
-            sampling_init_step_size=angular_predictor_config.sampling_init_step_size,
-        )
-        if config.target_position_predictor.radial_predictor.continuous:
-            radial_predictor_fn = lambda: RationalQuadraticSplineRadialPredictor(
-                num_bins=radial_predictor_config.num_bins,
-                min_radius=radial_predictor_config.min_radius,
-                max_radius=radial_predictor_config.max_radius,
-                num_layers=radial_predictor_config.num_layers,
-                num_param_mlp_layers=radial_predictor_config.num_param_mlp_layers,
-                boundary_error=radial_predictor_config.boundary_error,
-            )
-            target_position_predictor = TargetPositionPredictor(
-                node_embedder_fn=lambda: create_node_embedder(
-                    config.target_position_predictor.embedder_config,
-                    num_species,
-                ),
-                angular_predictor_fn=angular_predictor_fn,
-                radial_predictor_fn=radial_predictor_fn,
-                num_species=num_species,
-            )
-        else:
-            radial_predictor_fn = lambda: DiscretizedRadialPredictor(
-                num_bins=radial_predictor_config.num_bins,
-                range_min=radial_predictor_config.min_radius,
-                range_max=radial_predictor_config.max_radius,
-                num_layers=radial_predictor_config.num_layers,
-                latent_size=radial_predictor_config.latent_size,
-            )
-            target_position_predictor = DiscretizedTargetPositionPredictor(
-                node_embedder_fn=lambda: create_node_embedder(
-                    config.target_position_predictor.embedder_config,
-                    num_species,
-                ),
-                angular_predictor_fn=angular_predictor_fn,
-                radial_predictor_fn=radial_predictor_fn,
-                num_species=num_species,
-            )
-        predictor = Predictor(
-            focus_and_target_species_predictor=focus_and_target_species_predictor,
-            target_position_predictor=target_position_predictor,
-        )
-
-=======
         predictor = create_predictor(config)
->>>>>>> 4a335eeb
         if run_in_evaluation_mode:
             return predictor.get_evaluation_predictions(
                 graphs,
