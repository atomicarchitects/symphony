--- conflicted
+++ resolved
@@ -1,4 +1,4 @@
-"""Definition of the generative models."""
+"""Helpers for the generative models."""
 
 from typing import Callable, Optional, Tuple, Union
 
@@ -481,13 +481,8 @@
         dataset = config.get("dataset", "qm9")
         num_species = get_num_species_for_dataset(dataset)
 
-<<<<<<< HEAD
         if config.focus_and_target_species_predictor.compute_global_embedding:
             global_embedder_fn = lambda: GlobalEmbedder(
-=======
-        if config.focus_and_target_species_predictor.get("compute_global_embedding"):
-            global_embedder = GlobalEmbedder(
->>>>>>> 618ce58d
                 num_channels=config.focus_and_target_species_predictor.global_embedder.num_channels,
                 pooling=config.focus_and_target_species_predictor.global_embedder.pooling,
                 num_attention_heads=config.focus_and_target_species_predictor.global_embedder.num_attention_heads,
