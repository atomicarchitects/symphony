from typing import Union, Optional

import haiku as hk
import jax
import jax.numpy as jnp

from symphony import datatypes
from symphony.models.focus_predictor import FocusAndTargetSpeciesPredictor
from symphony.models.continuous_position_predictor import TargetPositionPredictor
from symphony.models.utils import utils


class Predictor(hk.Module):
    """A convenient wrapper for an entire prediction model."""

    def __init__(
        self,
        focus_and_target_species_predictor: FocusAndTargetSpeciesPredictor,
        target_position_predictor: TargetPositionPredictor,
        num_nodes_for_multifocus: int,
        name: str = None,
    ):
        super().__init__(name=name)
        self.focus_and_target_species_predictor = focus_and_target_species_predictor
        self.target_position_predictor = target_position_predictor
        self.num_nodes_for_multifocus = num_nodes_for_multifocus

    def get_training_predictions(
        self, graphs: datatypes.Fragments
    ) -> datatypes.Predictions:
        """Returns the predictions on these graphs during training, when we have access to the true focus and target species."""
        # Get the number of graphs and nodes.
        num_nodes = graphs.nodes.positions.shape[0]
        num_graphs = graphs.n_node.shape[0]
        num_nodes_for_multifocus = graphs.globals.target_positions.shape[1]
        num_targets = graphs.globals.target_positions.shape[2]
        num_species = self.focus_and_target_species_predictor.num_species
        segment_ids = utils.get_segment_ids(graphs.n_node, num_nodes)

        # Get the species and stop logits.
        (
            focus_and_target_species_logits,
            stop_logits,
        ) = self.focus_and_target_species_predictor(graphs)

        # Get the species and stop probabilities.
        focus_and_target_species_probs, stop_probs = utils.segment_softmax_2D_with_stop(
            focus_and_target_species_logits, stop_logits, segment_ids, num_graphs
        )

        # Get the focus node indices.
        # focus_node_indices = jnp.arange(num_nodes_for_multifocus)[graphs.nodes.focus_mask]

        # Get the logits at the target positions.
        (
            radial_logits,
            angular_logits,
        ) = self.target_position_predictor.get_training_predictions(
            graphs,
            self.num_nodes_for_multifocus
        )

        # Check the shapes.
        assert focus_and_target_species_logits.shape == (
            num_nodes,
            num_species,
        )
        assert focus_and_target_species_probs.shape == (
            num_nodes,
            num_species,
        )
        assert radial_logits.shape == (
            num_graphs,
            num_nodes_for_multifocus,
            num_targets,
        ), (radial_logits.shape, (num_graphs, num_nodes_for_multifocus, num_targets))
        assert angular_logits.shape == (
            num_graphs,
            num_nodes_for_multifocus,
            num_targets,
        )

        return datatypes.Predictions(
            nodes=datatypes.NodePredictions(
                focus_and_target_species_logits=focus_and_target_species_logits,
                focus_and_target_species_probs=focus_and_target_species_probs,
                embeddings_for_focus=self.focus_and_target_species_predictor.node_embedder(
                    graphs
                ),
                embeddings_for_positions=self.target_position_predictor.node_embedder(
                    graphs
                ),
                focus_mask=None,
                target_species=None,
            ),
            edges=None,
            globals=datatypes.GlobalPredictions(
                focus_indices=None,
                focus_mask=None,
                stop_logits=stop_logits,
                stop_probs=stop_probs,
                stop=None,
                target_species=None,
                radial_logits=radial_logits,
                angular_logits=angular_logits,
                position_vectors=None,
            ),
            senders=graphs.senders,
            receivers=graphs.receivers,
            n_node=graphs.n_node,
            n_edge=graphs.n_edge,
        )

    def get_evaluation_predictions(
        self,
        graphs: datatypes.Fragments,
        focus_and_atom_type_inverse_temperature: float,
        position_inverse_temperature: float,
    ) -> datatypes.Predictions:
        """Returns the predictions on a single padded graph during evaluation, when we do not have access to the true focus and target species."""
        # Get the number of graphs and nodes.
        num_nodes = graphs.nodes.positions.shape[0]
        num_graphs = graphs.n_node.shape[0]
        # num_nodes_for_multifocus = graphs.globals.target_positions.shape[1]
        num_species = self.focus_and_target_species_predictor.num_species
        segment_ids = utils.get_segment_ids(graphs.n_node, num_nodes)

        # Get the species and stop logits.
        (
            focus_and_target_species_logits,
            stop_logits,
        ) = self.focus_and_target_species_predictor(
            graphs, inverse_temperature=focus_and_atom_type_inverse_temperature
        )

        # Get the softmaxed probabilities.
        focus_and_target_species_probs, stop_probs = utils.segment_softmax_2D_with_stop(
            focus_and_target_species_logits, stop_logits, segment_ids, num_graphs
        )

        # Get the PRNG key for sampling.
        rng = hk.next_rng_key()

        # We stop a graph, if we sample a stop.
        rng, stop_rng = jax.random.split(rng)
        stop = jax.random.bernoulli(stop_rng, stop_probs)

        # Renormalize the focus and target species probabilities, if we have not stopped.
        focus_and_target_species_probs = focus_and_target_species_probs / (
            (1 - stop_probs)[segment_ids, None]
        )

        # Sample the focus node and target species.
        rng, focus_rng = jax.random.split(rng)
<<<<<<< HEAD
        focus_indices, focus_mask, target_species = utils.segment_sample_2D(
            focus_and_target_species_probs, segment_ids, num_graphs, focus_rng, self.num_nodes_for_multifocus
=======
        focus_indices, target_species = utils.segment_sample_2D(
            focus_and_target_species_probs, segment_ids, num_graphs, focus_rng
>>>>>>> 85773e25
        )

        # Compute the position coefficients.
        # do i just pass in focus mask as part of the params???
        position_vectors = self.target_position_predictor.get_evaluation_predictions(
            graphs,
            target_species,
            position_inverse_temperature,
            self.num_nodes_for_multifocus,
            focus_indices,
            focus_mask
        )

        assert stop.shape == (num_graphs,)
        assert focus_indices.shape[0] == num_graphs
        assert focus_and_target_species_logits.shape == (
            num_nodes,
            num_species,
        )
        assert focus_and_target_species_probs.shape == (
            num_nodes,
            num_species,
        )
        assert len(position_vectors.shape) == 3
        assert position_vectors.shape[0] == num_graphs
        assert position_vectors.shape[2] == 3

        return datatypes.Predictions(
            nodes=datatypes.NodePredictions(
                focus_and_target_species_logits=focus_and_target_species_logits,
                focus_and_target_species_probs=focus_and_target_species_probs,
                embeddings_for_focus=self.focus_and_target_species_predictor.node_embedder(
                    graphs
                ),
                embeddings_for_positions=self.target_position_predictor.node_embedder(
                    graphs
                ),
                focus_mask=focus_mask,
                target_species=target_species,
            ),
            edges=None,
            globals=datatypes.GlobalPredictions(
                stop_logits=stop_logits,
                stop_probs=stop_probs,
                stop=stop,
                focus_indices=focus_indices,
                focus_mask=focus_mask,
                target_species=target_species,
                radial_logits=None,
                angular_logits=None,
                position_vectors=position_vectors,
            ),
            senders=graphs.senders,
            receivers=graphs.receivers,
            n_node=graphs.n_node,
            n_edge=graphs.n_edge,
        )<|MERGE_RESOLUTION|>--- conflicted
+++ resolved
@@ -152,13 +152,8 @@
 
         # Sample the focus node and target species.
         rng, focus_rng = jax.random.split(rng)
-<<<<<<< HEAD
         focus_indices, focus_mask, target_species = utils.segment_sample_2D(
             focus_and_target_species_probs, segment_ids, num_graphs, focus_rng, self.num_nodes_for_multifocus
-=======
-        focus_indices, target_species = utils.segment_sample_2D(
-            focus_and_target_species_probs, segment_ids, num_graphs, focus_rng
->>>>>>> 85773e25
         )
 
         # Compute the position coefficients.
