--- conflicted
+++ resolved
@@ -7,12 +7,7 @@
 from symphony import datatypes
 from symphony.models.focus_predictor import FocusAndTargetSpeciesPredictor
 from symphony.models.continuous_position_predictor import TargetPositionPredictor
-<<<<<<< HEAD
-from symphony.models.position_predictor import TargetPositionPredictor as DiscretizedTargetPositionPredictor
-from symphony.models import utils
-=======
 from symphony.models.utils import utils
->>>>>>> 45fdcbe3
 
 
 class Predictor(hk.Module):
@@ -21,7 +16,7 @@
     def __init__(
         self,
         focus_and_target_species_predictor: FocusAndTargetSpeciesPredictor,
-        target_position_predictor: DiscretizedTargetPositionPredictor | TargetPositionPredictor,
+        target_position_predictor: TargetPositionPredictor,
         name: str = None,
     ):
         super().__init__(name=name)
