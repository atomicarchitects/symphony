--- conflicted
+++ resolved
@@ -29,27 +29,15 @@
 
 @flax.struct.dataclass
 class TrainMetrics(metrics.Collection):
-<<<<<<< HEAD
-
-    loss: metrics.Average.from_output("loss")
-    log_likelihood: metrics.Average.from_output("log_likelihood")
-=======
     total_loss: metrics.Average.from_output("total_loss")
->>>>>>> b7d60250
 
 
 @flax.struct.dataclass
 class EvalMetrics(metrics.Collection):
-<<<<<<< HEAD
-
-    loss: metrics.Average.from_output("loss")
-    log_likelihood: metrics.Average.from_output("log_likelihood")
-=======
     total_loss: metrics.Average.from_output("total_loss")
     focus_loss: metrics.Average.from_output("focus_loss")
     atom_type_loss: metrics.Average.from_output("atom_type_loss")
     position_loss: metrics.Average.from_output("position_loss")
->>>>>>> b7d60250
 
 
 def add_prefix_to_keys(result: Dict[str, Any], prefix: str) -> Dict[str, Any]:
@@ -99,15 +87,9 @@
 def generation_loss(
     preds: datatypes.ModelOutput,
     graphs: jraph.GraphsTuple,
-<<<<<<< HEAD
-    res_beta,
-    res_alpha,
-    radius_rbf_variance=30,
-=======
     res_beta: int,
     res_alpha: int,
     radius_rbf_variance: float,
->>>>>>> b7d60250
 ):
     """Computes the loss for the generation task.
     Args:
@@ -119,36 +101,17 @@
     num_nodes = graphs.nodes.shape[0]
     num_elements = ELEMENTS.shape[0]
 
-<<<<<<< HEAD
-    # The true focus is the first element of each subgraph.
-    # Compute indices for the true focus in each subgraph of the batch.
-    true_focus_indices = jnp.concatenate(
-        [jnp.array([0]), jnp.cumsum(graphs.n_node[:-1])]
-    )
-=======
     # We need to ignore the padding nodes and graphs when computing the loss.
     node_mask, graph_mask = jraph.get_node_padding_mask(
         graphs
     ), jraph.get_graph_padding_mask(graphs)
     assert node_mask.shape == (num_nodes,)
     assert graph_mask.shape == (num_graphs,)
->>>>>>> b7d60250
 
     def focus_loss():
         # focus_logits is of shape (num_nodes,)
         assert preds.focus_logits.shape == (num_nodes,)
         assert graphs.globals["focus_distribution"] == (num_nodes,)
-<<<<<<< HEAD
-        jnp.sum(-preds.focus_logits * graphs.globals["focus_distribution"])
-        return jnp.sum(
-            -preds.focus_logits[true_focus_indices]
-        ) + jax.scipy.special.logsumexp(preds.focus_logits)
-
-    jraph.segment_softmax()
-    all_focus_probs = jax.nn.softmax(preds.focus_logits)
-    correct_focus_probs = all_focus_probs[true_focus_indices]
-=======
->>>>>>> b7d60250
 
         loss_focus = -preds.focus_logits * graphs.globals["focus_distribution"]
         loss_focus += (
@@ -164,16 +127,10 @@
         assert graphs.globals["atom_type_distribution"] == (num_graphs, num_elements)
         assert preds.atom_type_logits.shape == (num_graphs, num_elements)
 
-<<<<<<< HEAD
-        return optax.softmax_cross_entropy(
-            graphs.globals["atom_type_distribution"], preds.atom_type_logits
-        ).mean()
-=======
         loss_atom_type = optax.softmax_cross_entropy(
             graphs.globals["atom_type_distribution"], preds.atom_type_logits
         )
         return jnp.sum(loss_atom_type * graph_mask) / jnp.sum(graph_mask)
->>>>>>> b7d60250
 
     def position_loss():
         # position_coeffs is an e3nn.IrrepsArray of shape (num_graphs, num_radii, dim(irreps))
@@ -208,11 +165,7 @@
         target_positions = graphs.globals["target_positions"]
         assert target_positions.shape == (num_graphs, 3)
 
-<<<<<<< HEAD
-        # Get radius weights from the "true" distribution, described by a RBF kernel around the target positions.
-=======
         # Get radius weights from the true distribution, described by a RBF kernel around the target positions.
->>>>>>> b7d60250
         radius_weights = jax.vmap(
             lambda target_position: jax.vmap(
                 lambda radius: jnp.exp(
@@ -241,53 +194,10 @@
             sphere_normalizing_factors,
             position_max,
         )
-<<<<<<< HEAD
-
-        assert loss_positions.shape == (num_graphs,)
-        return jnp.mean(loss_positions)
-
-    total_loss = focus_loss() + (1 - preds.stop) * correct_focus_probs * (
-        loss_type + correct_type_probs * position_loss()
-    )
-    return total_loss
-=======
->>>>>>> b7d60250
 
         assert loss_positions.shape == (num_graphs,)
         return jnp.sum(loss_positions * graph_mask) / jnp.sum(graph_mask)
 
-<<<<<<< HEAD
-def replace_globals(graphs: jraph.GraphsTuple) -> jraph.GraphsTuple:
-    """Replaces the globals attribute with a constant feature for each graph."""
-    return graphs._replace(globals=jnp.ones([graphs.n_node.shape[0], 1]))
-
-
-def get_predicted_logits(
-    state: train_state.TrainState,
-    graphs: jraph.GraphsTuple,
-    rngs: Optional[Dict[str, jnp.ndarray]],
-) -> jnp.ndarray:
-    """Get predicted logits from the network for input graphs."""
-    pred_graphs = state.apply_fn(state.params, graphs, rngs=rngs)
-    logits = pred_graphs.globals
-    return logits
-
-
-def get_valid_mask(labels: jnp.ndarray, graphs: jraph.GraphsTuple) -> jnp.ndarray:
-    """Gets the binary mask indicating only valid labels and graphs."""
-    # We have to ignore all NaN values - which indicate labels for which
-    # the current graphs have no label.
-    labels_mask = ~jnp.isnan(labels)
-
-    # Since we have extra 'dummy' graphs in our batch due to padding, we want
-    # to mask out any loss associated with the dummy graphs.
-    # Since we padded with `pad_with_graphs` we can recover the mask by using
-    # get_graph_padding_mask.
-    graph_mask = jraph.get_graph_padding_mask(graphs)
-
-    # Combine the mask over labels with the mask over graphs.
-    return labels_mask & graph_mask[:, None]
-=======
     focus_loss_evaluated = focus_loss()
     atom_type_loss_evaluated = atom_type_loss()
     position_loss_evaluated = position_loss()
@@ -310,7 +220,6 @@
 ) -> datatypes.ModelOutput:
     """Get predictions from the network for input graphs."""
     return state.apply_fn(state.params, graphs, rngs=rngs)
->>>>>>> b7d60250
 
 
 @jax.jit
@@ -318,35 +227,6 @@
     state: train_state.TrainState,
     graphs: jraph.GraphsTuple,
     rngs: Dict[str, jnp.ndarray],
-<<<<<<< HEAD
-) -> Tuple[train_state.TrainState, metrics.Collection]:
-    """Performs one update step over the current batch of graphs."""
-
-    def loss_fn(params, graphs):
-        curr_state = state.replace(params=params)
-
-        # Extract labels.
-        labels = graphs.globals
-
-        # Replace the global feature for graph classification.
-        graphs = replace_globals(graphs)
-
-        # Compute logits and resulting loss.
-        logits = get_predicted_logits(curr_state, graphs, rngs)
-        mask = get_valid_mask(labels, graphs)
-        loss = generation_loss(logits=logits, labels=labels, mask=mask)
-        mean_loss = jnp.sum(jnp.where(mask, loss, 0)) / jnp.sum(mask)
-
-        return mean_loss, (loss, logits, labels, mask)
-
-    grad_fn = jax.value_and_grad(loss_fn, has_aux=True)
-    (_, (loss, logits, labels, mask)), grads = grad_fn(state.params, graphs)
-    state = state.apply_gradients(grads=grads)
-
-    metrics_update = TrainMetrics.single_from_model_output(
-        loss=loss, logits=logits, labels=labels, mask=mask
-    )
-=======
     loss_kwargs: Dict[str, Union[float, int]],
 ) -> Tuple[train_state.TrainState, metrics.Collection]:
     """Performs one update step over the current batch of graphs."""
@@ -362,7 +242,6 @@
     state = state.apply_gradients(grads=grads)
 
     metrics_update = TrainMetrics.single_from_model_output(total_loss=total_loss)
->>>>>>> b7d60250
     return state, metrics_update
 
 
@@ -373,32 +252,22 @@
     loss_kwargs: Dict[str, Union[float, int]],
 ) -> metrics.Collection:
     """Computes metrics over a set of graphs."""
-<<<<<<< HEAD
-
-    # The target labels our model has to predict.
-    labels = graphs.globals
-
-    # Replace the global feature for graph classification.
-    graphs = replace_globals(graphs)
-
-    # Get predicted logits, and corresponding probabilities.
-    logits = get_predicted_logits(state, graphs, rngs=None)
-
-    # Get the mask for valid labels and graphs.
-    mask = get_valid_mask(labels, graphs)
-
-    # Compute the various metrics.
-    loss = loss(logits=logits, labels=labels, mask=mask)
+    # Compute predictions and resulting loss.
+    preds = get_predictions(state, graphs)
+    total_loss, (focus_loss, atom_type_loss, position_loss) = generation_loss(
+        preds=preds, graphs=graphs, **loss_kwargs
+    )
 
     return EvalMetrics.single_from_model_output(
-        loss=loss, logits=logits, labels=labels, mask=mask
+        total_loss=total_loss,
+        focus_loss=focus_loss,
+        atom_type_loss=atom_type_loss,
+        position_loss=position_loss,
     )
 
 
 def evaluate_model(
-    state: train_state.TrainState,
-    datasets: Dict[str, tf.data.Dataset],
-    splits: Iterable[str],
+    state: train_state.TrainState, datasets, splits: Iterable[str]
 ) -> Dict[str, metrics.Collection]:
     """Evaluates the model on metrics over the specified splits."""
 
@@ -422,7 +291,7 @@
 
 
 def train_and_evaluate(
-    config: ml_collections.ConfigDict, workdir: str, key: jax.random.PRNGKey
+    config: ml_collections.ConfigDict, workdir: str
 ) -> train_state.TrainState:
     """Execute model training and evaluation loop.
 
@@ -430,55 +299,6 @@
       config: Hyperparameter configuration for training and evaluation.
       workdir: Directory where the TensorBoard summaries are written to.
 
-=======
-    # Compute predictions and resulting loss.
-    preds = get_predictions(state, graphs)
-    total_loss, (focus_loss, atom_type_loss, position_loss) = generation_loss(
-        preds=preds, graphs=graphs, **loss_kwargs
-    )
-
-    return EvalMetrics.single_from_model_output(
-        total_loss=total_loss,
-        focus_loss=focus_loss,
-        atom_type_loss=atom_type_loss,
-        position_loss=position_loss,
-    )
-
-
-def evaluate_model(
-    state: train_state.TrainState, datasets, splits: Iterable[str]
-) -> Dict[str, metrics.Collection]:
-    """Evaluates the model on metrics over the specified splits."""
-
-    # Loop over each split independently.
-    eval_metrics = {}
-    for split in splits:
-        split_metrics = None
-
-        # Loop over graphs.
-        for graphs in datasets[split].as_numpy_iterator():
-            split_metrics_update = evaluate_step(state, graphs)
-
-            # Update metrics.
-            if split_metrics is None:
-                split_metrics = split_metrics_update
-            else:
-                split_metrics = split_metrics.merge(split_metrics_update)
-        eval_metrics[split] = split_metrics
-
-    return eval_metrics  # pytype: disable=bad-return-type
-
-
-def train_and_evaluate(
-    config: ml_collections.ConfigDict, workdir: str
-) -> train_state.TrainState:
-    """Execute model training and evaluation loop.
-
-    Args:
-      config: Hyperparameter configuration for training and evaluation.
-      workdir: Directory where the TensorBoard summaries are written to.
-
->>>>>>> b7d60250
     Returns:
       The train state (which includes the `.params`).
     """
@@ -491,11 +311,7 @@
 
     # Get datasets, organized by split.
     logging.info("Obtaining datasets.")
-<<<<<<< HEAD
-    datasets = input_pipeline.get_datasets(key, config.batch_size)
-=======
     datasets = input_pipeline.get_datasets(config.batch_size)
->>>>>>> b7d60250
     train_iter = iter(datasets["train"])
 
     # Create and initialize the network.
@@ -536,10 +352,6 @@
     logging.info("Starting training.")
     train_metrics = None
     for step in range(initial_step, config.num_train_steps + 1):
-<<<<<<< HEAD
-
-=======
->>>>>>> b7d60250
         # Split PRNG key, to ensure different 'randomness' for every step.
         rng, dropout_rng = jax.random.split(rng)
 
@@ -547,14 +359,10 @@
         with jax.profiler.StepTraceAnnotation("train", step_num=step):
             graphs = jax.tree_util.tree_map(np.asarray, next(train_iter))
             state, metrics_update = train_step(
-<<<<<<< HEAD
-                state, graphs, rngs={"dropout": dropout_rng}
-=======
                 state,
                 graphs,
                 rngs={"dropout": dropout_rng},
                 loss_kwargs=config.loss_kwargs.to_dict(),
->>>>>>> b7d60250
             )
 
             # Update metrics.
