"""Library file for executing training and evaluation of generative model."""

import os
from typing import Any, Dict, Iterable, Tuple, Optional, Union

from absl import logging
from clu import checkpoint
from clu import metric_writers
from clu import metrics
from clu import parameter_overview
from clu import periodic_actions
import e3nn_jax as e3nn
import flax
import flax.core
import flax.linen as nn
from flax.training import train_state
import jax
import jax.numpy as jnp
import jraph
import ml_collections
import numpy as np
import optax
import tensorflow as tf

from dataloader import dataloader
import datatypes
import models
from qm9 import load_qm9


@flax.struct.dataclass
class TrainMetrics(metrics.Collection):
    total_loss: metrics.Average.from_output("total_loss")


@flax.struct.dataclass
class EvalMetrics(metrics.Collection):
    total_loss: metrics.Average.from_output("total_loss")
    focus_loss: metrics.Average.from_output("focus_loss")
    atom_type_loss: metrics.Average.from_output("atom_type_loss")
    position_loss: metrics.Average.from_output("position_loss")


def add_prefix_to_keys(result: Dict[str, Any], prefix: str) -> Dict[str, Any]:
    """Adds a prefix to the keys of a dict, returning a new dict."""
    return {f"{prefix}_{key}": val for key, val in result.items()}


def create_model(config: ml_collections.ConfigDict, deterministic: bool) -> nn.Module:
    """Create a Flax model as specified by the config."""
    if config.model == "GraphNet":
        return models.GraphNet(
            latent_size=config.latent_size,
            num_mlp_layers=config.num_mlp_layers,
            message_passing_steps=config.message_passing_steps,
            dropout_rate=config.dropout_rate,
            skip_connections=config.skip_connections,
            layer_norm=config.layer_norm,
            use_edge_model=config.use_edge_model,
            deterministic=deterministic,
        )
    if config.model == "GraphMLP":
        return models.GraphMLP(
            latent_size=config.latent_size,
            num_mlp_layers=config.num_mlp_layers,
            dropout_rate=config.dropout_rate,
            layer_norm=config.layer_norm,
            deterministic=deterministic,
        )
    if config.model == "MACE":
        # TODO (ameyad): Implement MACE in Flax.
        raise NotImplementedError("MACE is not yet implemented.")

    raise ValueError(f"Unsupported model: {config.model}.")


def create_optimizer(config: ml_collections.ConfigDict) -> optax.GradientTransformation:
    """Create an optimizer as specified by the config."""
    if config.optimizer == "adam":
        return optax.adam(learning_rate=config.learning_rate)
    if config.optimizer == "sgd":
        return optax.sgd(learning_rate=config.learning_rate, momentum=config.momentum)
    raise ValueError(f"Unsupported optimizer: {config.optimizer}.")


def generation_loss(
    preds: datatypes.Predictions,
    graphs: datatypes.Fragment,
    res_beta: int,
    res_alpha: int,
    radius_rbf_variance: float,
):
    """Computes the loss for the generation task.
    Args:
        preds (datatypes.Predictions): the model predictions
        graphs (jraph.GraphsTuple): a batch of graphs representing the current molecules
    """
    num_radii = models.RADII.shape[0]
    num_graphs = graphs.n_node.shape[0]
    num_nodes = graphs.nodes.shape[0]
    num_elements = models.NUM_ELEMENTS

    # We need to ignore the padding nodes and graphs when computing the loss.
    node_mask, graph_mask = jraph.get_node_padding_mask(
        graphs
    ), jraph.get_graph_padding_mask(graphs)
    assert node_mask.shape == (num_nodes,)
    assert graph_mask.shape == (num_graphs,)

    def focus_loss() -> jnp.ndarray:
        # focus_logits is of shape (num_nodes,)
        assert (
            preds.focus_logits.shape
            == graphs.nodes.focus_probability.shape
            == (num_nodes,)
        )

        loss_focus = e3nn.scatter_sum(
<<<<<<< HEAD
            -preds.focus_logits * graphs.globals.focus_distribution, nel=graphs.n_node
=======
            -preds.focus_logits * graphs.nodes.focus_probability, nel=graphs.n_node
>>>>>>> de6ea2d4
        )
        loss_focus += (
            jnp.log(
                1 + e3nn.scatter_sum(jnp.exp(preds.focus_logits), nel=graphs.n_node)
            )
            * graph_mask
        )
        return loss_focus

    def atom_type_loss() -> jnp.ndarray:
        # atom_type_logits is of shape (num_graphs, num_elements)
        assert (
            preds.atom_type_logits.shape
<<<<<<< HEAD
            == graphs.globals.atom_type_distribution
=======
            == graphs.globals.atom_type_distribution.shape
>>>>>>> de6ea2d4
            == (num_graphs, num_elements)
        )

        return optax.softmax_cross_entropy(
            graphs.globals.atom_type_distribution, preds.atom_type_logits
        )

    def position_loss() -> jnp.ndarray:
        # position_coeffs is an e3nn.IrrepsArray of shape (num_graphs, num_radii, dim(irreps))
        assert preds.position_coeffs == (
            num_graphs,
            num_radii,
            preds.position_coeffs.irreps.dim,
        )

        # Integrate the position signal over each sphere to get the probability distribution over the radii.
        position_signal = e3nn.to_s2grid(
            preds.position_coeffs,
            res_beta,
            res_alpha,
            quadrature="gausslegendre",
            normalization="integral",
        )

        # position_signal is of shape (# of graphs, # of radii, res_beta, res_alpha)
        assert position_signal.shape == (num_graphs, num_radii, res_beta, res_alpha)

        # For numerical stability, we subtract out the maximum value over each sphere before exponentiating.
        position_max = jnp.max(position_signal, axis=(-3, -2, -1), keepdims=False)
        sphere_normalizing_factors = position_signal.apply(
            lambda pos: jnp.exp(pos - position_max)
        ).integrate()

        # sphere_normalizing_factors is of shape (num_graphs, num_radii)
        assert position_max.shape == (num_graphs,)
        assert sphere_normalizing_factors.shape == (num_graphs, num_radii)

        # Compare distance of target relative to focus to target_radius.
        target_positions = graphs.globals.target_positions
        assert target_positions.shape == (num_graphs, 3)

        # Get radius weights from the true distribution, described by a RBF kernel around the target positions.
        radius_weights = jax.vmap(
            lambda target_position: jax.vmap(
                lambda radius: jnp.exp(
                    -((radius - jnp.linalg.norm(target_position)) ** 2)
                    / (2 * radius_rbf_variance)
                )
            )(models.RADII)
        )(target_positions)
        radius_weights = radius_weights / jnp.sum(
            radius_weights, axis=-1, keepdims=True
        )

        # radius_weights is of shape (num_graphs, num_radii)
        assert radius_weights.shape == (num_graphs, num_radii)

        # Compute f(r*, rhat*) which is our model predictions for the target positions.
        target_positions_logits = e3nn.to_s2point(
            preds.position_coeffs, target_positions, normalization="integral"
        )
        assert target_positions_logits.shape == (num_graphs, num_radii)
        return jax.vmap(
            lambda fr, qr, Zr, c: -jnp.sum(qr * fr) + jnp.log(jnp.sum(Zr)) + c
        )(
            target_positions_logits,
            radius_weights,
            sphere_normalizing_factors,
            position_max,
        )

    loss_focus = focus_loss()
    loss_atom_type = atom_type_loss()
    loss_position = position_loss()

    assert (
        loss_focus.shape == loss_atom_type.shape == loss_position.shape == (num_graphs,)
    )

    total_loss = loss_focus + (loss_atom_type + loss_position) * (
        1 - graphs.globals.stop
    )
    return total_loss, (
        loss_focus,
        loss_atom_type,
        loss_position,
    )


def replace_globals(graphs: jraph.GraphsTuple) -> jraph.GraphsTuple:
    """Replaces the globals attribute with a constant feature for each graph."""
    return graphs._replace(globals=jnp.ones([graphs.n_node.shape[0], 1]))


def get_predictions(
    state: train_state.TrainState,
    graphs: jraph.GraphsTuple,
    rngs: Optional[Dict[str, jnp.ndarray]],
) -> datatypes.Predictions:
    """Get predictions from the network for input graphs."""
    return state.apply_fn(state.params, graphs, rngs=rngs)


@jax.jit
def train_step(
    state: train_state.TrainState,
    graphs: jraph.GraphsTuple,
    rngs: Dict[str, jnp.ndarray],
    loss_kwargs: Dict[str, Union[float, int]],
) -> Tuple[train_state.TrainState, metrics.Collection]:
    """Performs one update step over the current batch of graphs."""

    def loss_fn(params: optax.Params, graphs: jraph.GraphsTuple) -> float:
        curr_state = state.replace(params=params)
        preds = get_predictions(curr_state, graphs, rngs)
        loss, *_ = generation_loss(preds=preds, graphs=graphs, **loss_kwargs)
        mask = jraph.get_graph_padding_mask(graphs)
        return jnp.sum(loss * mask) / jnp.sum(mask)

    grad_fn = jax.value_and_grad(loss_fn, has_aux=False)
    total_loss, grads = grad_fn(state.params, graphs)
    state = state.apply_gradients(grads=grads)

    metrics_update = TrainMetrics.single_from_model_output(total_loss=total_loss)
    return state, metrics_update


@jax.jit
def evaluate_step(
    state: train_state.TrainState,
    graphs: jraph.GraphsTuple,
    loss_kwargs: Dict[str, Union[float, int]],
) -> metrics.Collection:
    """Computes metrics over a set of graphs."""
    # Compute predictions and resulting loss.
    preds = get_predictions(state, graphs)
    total_loss, (focus_loss, atom_type_loss, position_loss) = generation_loss(
        preds=preds, graphs=graphs, **loss_kwargs
    )

    # Take mean over valid graphs.
    mask = jraph.get_graph_padding_mask(graphs)
    total_loss, (focus_loss, atom_type_loss, position_loss) = jax.tree_map(
        lambda arr: jnp.sum(arr * mask) / jnp.sum(mask),
        (total_loss, (focus_loss, atom_type_loss, position_loss)),
    )

    return EvalMetrics.single_from_model_output(
        total_loss=total_loss,
        focus_loss=focus_loss,
        atom_type_loss=atom_type_loss,
        position_loss=position_loss,
    )


def evaluate_model(
    state: train_state.TrainState, datasets, splits: Iterable[str]
) -> Dict[str, metrics.Collection]:
    """Evaluates the model on metrics over the specified splits."""

    # Loop over each split independently.
    eval_metrics = {}
    for split in splits:
        split_metrics = None

        # Loop over graphs.
        for graphs in datasets[split].as_numpy_iterator():
            split_metrics_update = evaluate_step(state, graphs)

            # Update metrics.
            if split_metrics is None:
                split_metrics = split_metrics_update
            else:
                split_metrics = split_metrics.merge(split_metrics_update)
        eval_metrics[split] = split_metrics

    return eval_metrics  # pytype: disable=bad-return-type


def train_and_evaluate(
    config: ml_collections.ConfigDict, workdir: str
) -> train_state.TrainState:
    """Execute model training and evaluation loop.

    Args:
      config: Hyperparameter configuration for training and evaluation.
      workdir: Directory where the TensorBoard summaries are written to.

    Returns:
      The train state (which includes the `.params`).
    """
    # We only support single-host training.
    assert jax.process_count() == 1

    # Create writer for logs.
    writer = metric_writers.create_default_writer(workdir)
    writer.write_hparams(config.to_dict())

    # Get datasets, organized by split.
    logging.info("Obtaining datasets.")
    rng = jax.random.PRNGKey(0)
    molecules = load_qm9("qm9_data")
    atomic_numbers = jnp.array([1, 6, 7, 8, 9])
    datasets = dataloader(rng, molecules, atomic_numbers, 0.1, config.batch_size)
    train_iter = iter(datasets["train"])

    # Create and initialize the network.
    logging.info("Initializing network.")
    rng, init_rng = jax.random.split(rng)
    init_graphs = next(datasets["train"].as_numpy_iterator())
    init_graphs = replace_globals(init_graphs)
    init_net = create_model(config, deterministic=True)
    params = jax.jit(init_net.init)(init_rng, init_graphs)
    parameter_overview.log_parameter_overview(params)

    # Create the optimizer.
    tx = create_optimizer(config)

    # Create the training state.
    net = create_model(config, deterministic=False)
    state = train_state.TrainState.create(apply_fn=net.apply, params=params, tx=tx)

    # Set up checkpointing of the model.
    checkpoint_dir = os.path.join(workdir, "checkpoints")
    ckpt = checkpoint.Checkpoint(checkpoint_dir, max_to_keep=2)
    state = ckpt.restore_or_initialize(state)
    initial_step = int(state.step) + 1

    # Create the evaluation state, corresponding to a deterministic model.
    eval_net = create_model(config, deterministic=True)
    eval_state = state.replace(apply_fn=eval_net.apply)

    # Hooks called periodically during training.
    report_progress = periodic_actions.ReportProgress(
        num_train_steps=config.num_train_steps, writer=writer
    )
    profiler = periodic_actions.Profile(num_profile_steps=5, logdir=workdir)
    hooks = [report_progress, profiler]

    # Begin training loop.
    logging.info("Starting training.")
    train_metrics = None
    for step in range(initial_step, config.num_train_steps + 1):
        # Split PRNG key, to ensure different 'randomness' for every step.
        rng, dropout_rng = jax.random.split(rng)

        # Perform one step of training.
        with jax.profiler.StepTraceAnnotation("train", step_num=step):
            graphs = jax.tree_util.tree_map(np.asarray, next(train_iter))
            state, metrics_update = train_step(
                state,
                graphs,
                rngs={"dropout": dropout_rng},
                loss_kwargs=config.loss_kwargs.to_dict(),
            )

            # Update metrics.
            if train_metrics is None:
                train_metrics = metrics_update
            else:
                train_metrics = train_metrics.merge(metrics_update)

        # Quick indication that training is happening.
        logging.log_first_n(logging.INFO, "Finished training step %d.", 10, step)
        for hook in hooks:
            hook(step)

        # Log, if required.
        is_last_step = step == config.num_train_steps
        if step % config.log_every_steps == 0 or is_last_step:
            writer.write_scalars(
                step, add_prefix_to_keys(train_metrics.compute(), "train")
            )
            train_metrics = None

        # Evaluate on validation and test splits, if required.
        if step % config.eval_every_steps == 0 or is_last_step:
            eval_state = eval_state.replace(params=state.params)

            splits = ["validation", "test"]
            with report_progress.timed("eval"):
                eval_metrics = evaluate_model(eval_state, datasets, splits=splits)
            for split in splits:
                writer.write_scalars(
                    step, add_prefix_to_keys(eval_metrics[split].compute(), split)
                )

        # Checkpoint model, if required.
        if step % config.checkpoint_every_steps == 0 or is_last_step:
            with report_progress.timed("checkpoint"):
                ckpt.save(state)

    return state<|MERGE_RESOLUTION|>--- conflicted
+++ resolved
@@ -20,12 +20,10 @@
 import ml_collections
 import numpy as np
 import optax
-import tensorflow as tf
-
-from dataloader import dataloader
+
 import datatypes
+import input_pipeline
 import models
-from qm9 import load_qm9
 
 
 @flax.struct.dataclass
@@ -116,11 +114,7 @@
         )
 
         loss_focus = e3nn.scatter_sum(
-<<<<<<< HEAD
-            -preds.focus_logits * graphs.globals.focus_distribution, nel=graphs.n_node
-=======
             -preds.focus_logits * graphs.nodes.focus_probability, nel=graphs.n_node
->>>>>>> de6ea2d4
         )
         loss_focus += (
             jnp.log(
@@ -134,11 +128,7 @@
         # atom_type_logits is of shape (num_graphs, num_elements)
         assert (
             preds.atom_type_logits.shape
-<<<<<<< HEAD
-            == graphs.globals.atom_type_distribution
-=======
             == graphs.globals.atom_type_distribution.shape
->>>>>>> de6ea2d4
             == (num_graphs, num_elements)
         )
 
@@ -339,14 +329,12 @@
 
     # Get datasets, organized by split.
     logging.info("Obtaining datasets.")
-    rng = jax.random.PRNGKey(0)
-    molecules = load_qm9("qm9_data")
-    atomic_numbers = jnp.array([1, 6, 7, 8, 9])
-    datasets = dataloader(rng, molecules, atomic_numbers, 0.1, config.batch_size)
+    datasets = input_pipeline.get_datasets(config.batch_size)
     train_iter = iter(datasets["train"])
 
     # Create and initialize the network.
     logging.info("Initializing network.")
+    rng = jax.random.PRNGKey(0)
     rng, init_rng = jax.random.split(rng)
     init_graphs = next(datasets["train"].as_numpy_iterator())
     init_graphs = replace_globals(init_graphs)
