--- conflicted
+++ resolved
@@ -22,10 +22,7 @@
     config.max_targets_per_graph = 1
     config.heavy_first = False
     config.transition_first = False
-<<<<<<< HEAD
     config.num_nodes_for_multifocus = 4
-=======
->>>>>>> 85773e25
 
     # Optimizer.
     config.optimizer = "adam"
