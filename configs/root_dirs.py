--- conflicted
+++ resolved
@@ -4,11 +4,7 @@
 import os
 
 
-<<<<<<< HEAD
-def get_root_dir(dataset: str, fragment_logic: str, max_targets_per_graph: int | None = None) -> Optional[str]:
-=======
 def get_root_dir(dataset: str) -> Optional[str]:
->>>>>>> 1c750a32
     """Get the root directory for the dataset."""
     hostname, username = os.uname()[1], os.environ.get("USER")
 
@@ -32,9 +28,7 @@
         if hostname == "radish":
             return f"/data/NFS/radish/qm9_fragments/{fragment_logic}"
         if hostname == "potato.mit.edu":
-            if max_targets_per_graph:
-                return f"/radish/qm9_fragments_mad/{fragment_logic}/max_targets_{max_targets_per_graph}"
-            return f"/radish/qm9_fragments_mad/{fragment_logic}"
+            return f"/data/NFS/potato/songk/qm9_fragments_multifocus_mini/{fragment_logic}"
         if username == "ameyad":
             return f"/Users/ameyad/Documents/spherical-harmonic-net/qm9_fragments_fixed/{fragment_logic}"
         if username == "songk":
@@ -53,9 +47,6 @@
             return f"/Users/ameyad/Documents/spherical-harmonic-net/temp/platonic_solids/{fragment_logic}"
     if dataset == "tmqm":
         if hostname == "potato.mit.edu":
-            if max_targets_per_graph:
-                return f"/data/NFS/potato/songk/tmqm_ni_fragments_single/{fragment_logic}/max_targets_{max_targets_per_graph}"
-                #return f"/data/NFS/potato/songk/tmqmg_fragments_heavy_first/{fragment_logic}/max_targets_{max_targets_per_graph}"
-            return f"/data/NFS/potato/songk/tmqm_fragments_coords/{fragment_logic}"
-        return f"/pool001/songk/tmqmg_fragments_heavy_first/{fragment_logic}/max_targets_{max_targets_per_graph}"
+            return f"/data/NFS/potato/songk/tmqm_fragments_multifocus/{fragment_logic}"
+        return f"/pool001/songk/tmqmg_fragments_heavy_first/{fragment_logic}"
     return None