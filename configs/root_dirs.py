--- conflicted
+++ resolved
@@ -13,15 +13,10 @@
             return f"/data/NFS/radish/qm9_fragments/{fragment_logic}"
         if hostname == "potato.mit.edu":
             if max_targets_per_graph:
-<<<<<<< HEAD
                 return f"/radish/qm9_fragments_fixed_mad/{fragment_logic}/max_targets_{max_targets_per_graph}"
+            return f"/radish/qm9_fragments_mad/{fragment_logic}"
         if "eofe" in hostname:
             return f"/home/songk/data/qm9_fragments/{fragment_logic}/max_targets_{max_targets_per_graph}"
-            return f"/radish/qm9_fragments_fixed_mad/{fragment_logic}"
-=======
-                return f"/radish/qm9_fragments_mad/{fragment_logic}/max_targets_{max_targets_per_graph}"
-            return f"/radish/qm9_fragments_mad/{fragment_logic}"
->>>>>>> 333ddd5e
         if username == "ameyad":
             return f"/Users/ameyad/Documents/spherical-harmonic-net/qm9_fragments_fixed/{fragment_logic}"
         if username == "songk":
