"""Defines the default training configuration."""

import ml_collections
import os
def get_config() -> ml_collections.ConfigDict:
    """Get the default training configuration."""
    config = ml_collections.ConfigDict()

    config.rng_seed = 0
<<<<<<< HEAD
    if os.uname()[1] == "potato.mit.edu":
        config.root_dir = "/Users/ameyad/Documents/qm9_data_tf/data_tf2/"
    else:
        config.root_dir = "/Users/ameyad/Documents/qm9_data_tf/data_tf2/"
=======
    config.root_dir = "/Users/ameyad/Documents/qm9_data_tf/"
    config.root_dir = "/home/ameyad/qm9_data_tf/data_tf2"
>>>>>>> 7a0551e7
    config.train_molecules = (0, 47616)
    config.val_molecules =  (47616, 53568)
    config.test_molecules = (53568, 133920)

    config.num_train_steps = 100_000
    config.num_eval_steps = 100
    config.log_every_steps = 100
    config.eval_every_steps = 500
    config.checkpoint_every_steps = 500
    config.nn_tolerance = 0.5
    config.nn_cutoff = 5.0
    config.max_n_nodes = 512
    config.max_n_edges = 1024
    config.max_n_graphs = 64
    config.loss_kwargs = {
        "res_beta": 30,
        "res_alpha": 51,
        "radius_rbf_variance": 1e-3,
    }

    # Prediction heads.
    config.focus_predictor = ml_collections.ConfigDict()
    config.focus_predictor.latent_size = 128
    config.focus_predictor.num_layers = 2

    config.target_species_predictor = ml_collections.ConfigDict()
    config.target_species_predictor.latent_size = 128
    config.target_species_predictor.num_layers = 2

    config.target_positions_predictor = ml_collections.ConfigDict()
    return config<|MERGE_RESOLUTION|>--- conflicted
+++ resolved
@@ -7,15 +7,10 @@
     config = ml_collections.ConfigDict()
 
     config.rng_seed = 0
-<<<<<<< HEAD
     if os.uname()[1] == "potato.mit.edu":
-        config.root_dir = "/Users/ameyad/Documents/qm9_data_tf/data_tf2/"
+        config.root_dir = "/home/ameyad/qm9_data_tf/data_tf2"
     else:
         config.root_dir = "/Users/ameyad/Documents/qm9_data_tf/data_tf2/"
-=======
-    config.root_dir = "/Users/ameyad/Documents/qm9_data_tf/"
-    config.root_dir = "/home/ameyad/qm9_data_tf/data_tf2"
->>>>>>> 7a0551e7
     config.train_molecules = (0, 47616)
     config.val_molecules =  (47616, 53568)
     config.test_molecules = (53568, 133920)
