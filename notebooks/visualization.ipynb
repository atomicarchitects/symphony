{
 "cells": [
  {
   "cell_type": "code",
   "execution_count": 1,
   "metadata": {},
   "outputs": [
    {
     "name": "stderr",
     "output_type": "stream",
     "text": [
      "No GPU/TPU found, falling back to CPU. (Set TF_CPP_MIN_LOG_LEVEL=0 and rerun for more info.)\n"
     ]
    }
   ],
   "source": [
    "from ase.atoms import Atoms\n",
    "from ase.io import write\n",
    "from ase.visualize import view\n",
    "import e3nn_jax as e3nn\n",
    "import jax\n",
    "import jax.numpy as jnp\n",
    "import jraph\n",
    "import sys\n",
<<<<<<< HEAD
    "sys.path.append('..')"
   ]
  },
  {
   "cell_type": "code",
   "execution_count": 2,
   "metadata": {},
   "outputs": [],
   "source": [
=======
    "sys.path.append('..')\n",
>>>>>>> 92a2b57e
    "import analysis\n",
    "import datatypes\n",
    "from input_pipeline_tf import get_datasets\n",
    "from models import get_first_node_indices, segment_sample\n",
    "from train import get_predictions"
   ]
  },
  {
   "cell_type": "code",
<<<<<<< HEAD
   "execution_count": 5,
   "metadata": {},
   "outputs": [],
   "source": [
    "config, state, state_in_eval_mode, metrics = analysis.load_from_workdir(\"/Users/ameyad/Documents/spherical-harmonic-net/potato_workdirs/workdirs/e3schnet/interactions=1/l=0/channels=32\")"
=======
   "execution_count": 2,
   "metadata": {},
   "outputs": [
    {
     "name": "stdout",
     "output_type": "stream",
     "text": [
      "WARNING:tensorflow:From /home/songk/anaconda3/envs/sh-net/lib/python3.10/site-packages/tensorflow/python/autograph/pyct/static_analysis/liveness.py:83: Analyzer.lamba_check (from tensorflow.python.autograph.pyct.static_analysis.liveness) is deprecated and will be removed after 2023-09-23.\n",
      "Instructions for updating:\n",
      "Lambda fuctions will be no more assumed to be used in the statement where they are used, or at least in the same block. https://github.com/tensorflow/tensorflow/issues/56089\n"
     ]
    },
    {
     "name": "stderr",
     "output_type": "stream",
     "text": [
      "WARNING:tensorflow:From /home/songk/anaconda3/envs/sh-net/lib/python3.10/site-packages/tensorflow/python/autograph/pyct/static_analysis/liveness.py:83: Analyzer.lamba_check (from tensorflow.python.autograph.pyct.static_analysis.liveness) is deprecated and will be removed after 2023-09-23.\n",
      "Instructions for updating:\n",
      "Lambda fuctions will be no more assumed to be used in the statement where they are used, or at least in the same block. https://github.com/tensorflow/tensorflow/issues/56089\n"
     ]
    }
   ],
   "source": [
    "config, best_state, metrics_for_best_state, datasets = analysis.load_from_workdir('../workdirs/mace/interactions=1/l=0/channels=64')"
   ]
  },
  {
   "cell_type": "code",
   "execution_count": 3,
   "metadata": {},
   "outputs": [
    {
     "data": {
      "text/plain": [
       "{'val': {'total_loss': array(8.657066, dtype=float32),\n",
       "  'focus_loss': array(0.56171024, dtype=float32),\n",
       "  'atom_type_loss': array(0.86556536, dtype=float32),\n",
       "  'position_loss': array(7.229792, dtype=float32)},\n",
       " 'test': {'total_loss': array(8.863261, dtype=float32),\n",
       "  'focus_loss': array(0.44567674, dtype=float32),\n",
       "  'atom_type_loss': array(0.8436947, dtype=float32),\n",
       "  'position_loss': array(7.57389, dtype=float32)}}"
      ]
     },
     "execution_count": 3,
     "metadata": {},
     "output_type": "execute_result"
    }
   ],
   "source": [
    "metrics_for_best_state"
   ]
  },
  {
   "cell_type": "code",
   "execution_count": 4,
   "metadata": {},
   "outputs": [],
   "source": [
    "cutoff = 5.0\n",
    "key = jax.random.PRNGKey(0)\n",
    "epsilon = 1e-4"
>>>>>>> 92a2b57e
   ]
  },
  {
   "cell_type": "code",
   "execution_count": 5,
   "metadata": {},
   "outputs": [],
   "source": [
    "example_graph = next(datasets[\"test\"].as_numpy_iterator())\n",
    "frag = datatypes.Fragment.from_graphstuple(example_graph)\n",
    "frag = jax.tree_map(jnp.asarray, frag)\n",
    "\n",
    "frag_unpadded = jraph.unpad_with_graphs(frag)\n",
    "molecules = jraph.unbatch(frag_unpadded)"
   ]
  },
  {
   "cell_type": "code",
   "execution_count": 35,
   "metadata": {},
   "outputs": [],
   "source": [
    "mol = molecules[0]\n",
    "species_list = mol.nodes.species.tolist()"
   ]
  },
  {
   "cell_type": "code",
   "execution_count": 37,
   "metadata": {},
   "outputs": [],
   "source": [
    "preds = get_predictions(best_state, mol, key)\n",
    "true_focus_index = 0\n",
    "# add stop\n",
    "focus_probs = jax.nn.softmax(jnp.concatenate([preds.focus_logits, jnp.array([0])]))\n",
    "\n",
    "pred_species = preds.target_species.tolist()[0]\n",
    "pred_position = preds.position_vectors.tolist()[0]"
   ]
  },
  {
   "cell_type": "code",
   "execution_count": 32,
   "metadata": {},
   "outputs": [],
   "source": [
    "atomic_numbers = jnp.array([1, 6, 7, 8, 9])\n",
    "numbers_to_symbols = {1: 'H', 6: 'C', 7: 'N', 8: 'O', 9: 'F'}\n",
    "elements = list(numbers_to_symbols.values())\n",
    "\n",
    "# covalent bond radii, in angstroms\n",
    "element_radii = [0.32, 0.75, 0.71, 0.63, 0.64]\n",
    "\n",
    "def get_numbers(species: jnp.ndarray):\n",
    "    numbers = []\n",
    "    for i in species:\n",
    "        numbers.append(atomic_numbers[i])\n",
    "    return jnp.array(numbers)"
   ]
  },
  {
   "cell_type": "code",
   "execution_count": 41,
   "metadata": {},
   "outputs": [
    {
     "data": {
      "application/vnd.jupyter.widget-view+json": {
       "model_id": "1397726160584fca8b2ab40ee37c803f",
       "version_major": 2,
       "version_minor": 0
      },
      "text/plain": [
       "HBox(children=(NGLWidget(), VBox(children=(Dropdown(description='Show', options=('All', 'C', 'H'), value='All'…"
      ]
     },
     "metadata": {},
     "output_type": "display_data"
    }
   ],
   "source": [
    "mol_atoms = Atoms(positions=mol.nodes.positions.tolist(), numbers=get_numbers(mol.nodes.species.tolist()))\n",
    "v = view(mol_atoms, viewer='ngl')\n",
    "\n",
    "num_nodes = mol.n_node[0].tolist()\n",
    "\n",
    "for i in range(num_nodes):\n",
    "    focus_prob = focus_probs.tolist()[i]\n",
    "    species = species_list[i]\n",
    "\n",
    "    # add focus probability highlights for each atom\n",
    "    v.view.shape.add_sphere(\n",
    "        mol.nodes.positions[i].tolist(),\n",
    "        [1, 0.85, 0],\n",
    "        element_radii[species] * 0.6,\n",
    "        f\"atom {i} ({elements[species]}): focus probability {focus_prob:.3f}\",\n",
    "    )\n",
    "    v.view.update_representation(component=i+1, opacity=focus_prob)\n",
    "\n",
    "# add true focus highlight\n",
    "v.view.shape.add_sphere(\n",
    "    mol.nodes.positions[i].tolist(),\n",
    "    [0, 1, 0],\n",
    "    element_radii[species_list[0]] * 0.6,\n",
    "    f\"atom {i} ({elements[species]}): true focus\",\n",
    ")\n",
    "v.view.update_representation(component=num_nodes+1, opacity=focus_prob)\n",
    "\n",
    "# add the next atom we're adding to this molecule, predicted specie + highlight\n",
    "v.view.shape.add_sphere(\n",
    "    pred_position,\n",
    "    [1, 0, 1],\n",
    "    element_radii[pred_species] * 0.5,\n",
    "    f\"predicted atom: {elements[pred_species]}\",\n",
    ")\n",
    "\n",
    "v"
   ]
  },
  {
   "cell_type": "code",
   "execution_count": null,
   "metadata": {},
   "outputs": [],
   "source": []
  },
  {
   "cell_type": "code",
   "execution_count": null,
   "metadata": {},
   "outputs": [],
   "source": []
  }
 ],
 "metadata": {
  "kernelspec": {
   "display_name": "sh-net",
   "language": "python",
   "name": "python3"
  },
  "language_info": {
   "codemirror_mode": {
    "name": "ipython",
    "version": 3
   },
   "file_extension": ".py",
   "mimetype": "text/x-python",
   "name": "python",
   "nbconvert_exporter": "python",
   "pygments_lexer": "ipython3",
   "version": "3.10.6"
  },
  "latex_envs": {
   "LaTeX_envs_menu_present": true,
   "autoclose": false,
   "autocomplete": true,
   "bibliofile": "biblio.bib",
   "cite_by": "apalike",
   "current_citInitial": 1,
   "eqLabelWithNumbers": true,
   "eqNumInitial": 1,
   "hotkeys": {
    "equation": "Ctrl-E",
    "itemize": "Ctrl-I"
   },
   "labels_anchors": false,
   "latex_user_defs": false,
   "report_style_numbering": false,
   "user_envs_cfg": false
  },
  "toc": {
   "base_numbering": 1,
   "nav_menu": {},
   "number_sections": true,
   "sideBar": true,
   "skip_h1_title": false,
   "title_cell": "Table of Contents",
   "title_sidebar": "Contents",
   "toc_cell": false,
   "toc_position": {},
   "toc_section_display": true,
   "toc_window_display": false
  },
  "vscode": {
   "interpreter": {
    "hash": "6812f6bea93996b24571ab32489b66aa23cd67ae28674218a16278d3e0431607"
   }
  }
 },
 "nbformat": 4,
 "nbformat_minor": 2
}<|MERGE_RESOLUTION|>--- conflicted
+++ resolved
@@ -4,15 +4,7 @@
    "cell_type": "code",
    "execution_count": 1,
    "metadata": {},
-   "outputs": [
-    {
-     "name": "stderr",
-     "output_type": "stream",
-     "text": [
-      "No GPU/TPU found, falling back to CPU. (Set TF_CPP_MIN_LOG_LEVEL=0 and rerun for more info.)\n"
-     ]
-    }
-   ],
+   "outputs": [],
    "source": [
     "from ase.atoms import Atoms\n",
     "from ase.io import write\n",
@@ -22,19 +14,7 @@
     "import jax.numpy as jnp\n",
     "import jraph\n",
     "import sys\n",
-<<<<<<< HEAD
-    "sys.path.append('..')"
-   ]
-  },
-  {
-   "cell_type": "code",
-   "execution_count": 2,
-   "metadata": {},
-   "outputs": [],
-   "source": [
-=======
     "sys.path.append('..')\n",
->>>>>>> 92a2b57e
     "import analysis\n",
     "import datatypes\n",
     "from input_pipeline_tf import get_datasets\n",
@@ -44,32 +24,19 @@
   },
   {
    "cell_type": "code",
-<<<<<<< HEAD
-   "execution_count": 5,
-   "metadata": {},
-   "outputs": [],
-   "source": [
-    "config, state, state_in_eval_mode, metrics = analysis.load_from_workdir(\"/Users/ameyad/Documents/spherical-harmonic-net/potato_workdirs/workdirs/e3schnet/interactions=1/l=0/channels=32\")"
-=======
    "execution_count": 2,
    "metadata": {},
    "outputs": [
     {
-     "name": "stdout",
-     "output_type": "stream",
-     "text": [
-      "WARNING:tensorflow:From /home/songk/anaconda3/envs/sh-net/lib/python3.10/site-packages/tensorflow/python/autograph/pyct/static_analysis/liveness.py:83: Analyzer.lamba_check (from tensorflow.python.autograph.pyct.static_analysis.liveness) is deprecated and will be removed after 2023-09-23.\n",
-      "Instructions for updating:\n",
-      "Lambda fuctions will be no more assumed to be used in the statement where they are used, or at least in the same block. https://github.com/tensorflow/tensorflow/issues/56089\n"
-     ]
-    },
-    {
-     "name": "stderr",
-     "output_type": "stream",
-     "text": [
-      "WARNING:tensorflow:From /home/songk/anaconda3/envs/sh-net/lib/python3.10/site-packages/tensorflow/python/autograph/pyct/static_analysis/liveness.py:83: Analyzer.lamba_check (from tensorflow.python.autograph.pyct.static_analysis.liveness) is deprecated and will be removed after 2023-09-23.\n",
-      "Instructions for updating:\n",
-      "Lambda fuctions will be no more assumed to be used in the statement where they are used, or at least in the same block. https://github.com/tensorflow/tensorflow/issues/56089\n"
+     "ename": "FileNotFoundError",
+     "evalue": "../workdirs/mace/interactions=1/l=0/channels=64 does not exist.",
+     "output_type": "error",
+     "traceback": [
+      "\u001b[0;31m---------------------------------------------------------------------------\u001b[0m",
+      "\u001b[0;31mFileNotFoundError\u001b[0m                         Traceback (most recent call last)",
+      "Cell \u001b[0;32mIn[2], line 1\u001b[0m\n\u001b[0;32m----> 1\u001b[0m config, best_state, metrics_for_best_state, datasets \u001b[39m=\u001b[39m analysis\u001b[39m.\u001b[39;49mload_from_workdir(\u001b[39m'\u001b[39;49m\u001b[39m../workdirs/mace/interactions=1/l=0/channels=64\u001b[39;49m\u001b[39m'\u001b[39;49m)\n",
+      "File \u001b[0;32m~/Documents/spherical-harmonic-net/notebooks/../analysis.py:51\u001b[0m, in \u001b[0;36mload_from_workdir\u001b[0;34m(workdir, load_pickled_params, init_graphs)\u001b[0m\n\u001b[1;32m     48\u001b[0m \u001b[39m\u001b[39m\u001b[39m\"\"\"Loads the scaler, model and auxiliary data from the supplied workdir.\"\"\"\u001b[39;00m\n\u001b[1;32m     50\u001b[0m \u001b[39mif\u001b[39;00m \u001b[39mnot\u001b[39;00m os\u001b[39m.\u001b[39mpath\u001b[39m.\u001b[39mexists(workdir):\n\u001b[0;32m---> 51\u001b[0m     \u001b[39mraise\u001b[39;00m \u001b[39mFileNotFoundError\u001b[39;00m(\u001b[39mf\u001b[39m\u001b[39m\"\u001b[39m\u001b[39m{\u001b[39;00mworkdir\u001b[39m}\u001b[39;00m\u001b[39m does not exist.\u001b[39m\u001b[39m\"\u001b[39m)\n\u001b[1;32m     53\u001b[0m \u001b[39m# Load config.\u001b[39;00m\n\u001b[1;32m     54\u001b[0m saved_config_path \u001b[39m=\u001b[39m os\u001b[39m.\u001b[39mpath\u001b[39m.\u001b[39mjoin(workdir, \u001b[39m\"\u001b[39m\u001b[39mconfig.yml\u001b[39m\u001b[39m\"\u001b[39m)\n",
+      "\u001b[0;31mFileNotFoundError\u001b[0m: ../workdirs/mace/interactions=1/l=0/channels=64 does not exist."
      ]
     }
    ],
@@ -79,7 +46,7 @@
   },
   {
    "cell_type": "code",
-   "execution_count": 3,
+   "execution_count": null,
    "metadata": {},
    "outputs": [
     {
@@ -106,19 +73,18 @@
   },
   {
    "cell_type": "code",
-   "execution_count": 4,
+   "execution_count": null,
    "metadata": {},
    "outputs": [],
    "source": [
     "cutoff = 5.0\n",
     "key = jax.random.PRNGKey(0)\n",
     "epsilon = 1e-4"
->>>>>>> 92a2b57e
-   ]
-  },
-  {
-   "cell_type": "code",
-   "execution_count": 5,
+   ]
+  },
+  {
+   "cell_type": "code",
+   "execution_count": null,
    "metadata": {},
    "outputs": [],
    "source": [
@@ -132,7 +98,7 @@
   },
   {
    "cell_type": "code",
-   "execution_count": 35,
+   "execution_count": null,
    "metadata": {},
    "outputs": [],
    "source": [
@@ -142,7 +108,7 @@
   },
   {
    "cell_type": "code",
-   "execution_count": 37,
+   "execution_count": null,
    "metadata": {},
    "outputs": [],
    "source": [
@@ -157,7 +123,7 @@
   },
   {
    "cell_type": "code",
-   "execution_count": 32,
+   "execution_count": null,
    "metadata": {},
    "outputs": [],
    "source": [
@@ -177,7 +143,7 @@
   },
   {
    "cell_type": "code",
-   "execution_count": 41,
+   "execution_count": null,
    "metadata": {},
    "outputs": [
     {
