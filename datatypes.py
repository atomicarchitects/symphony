from collections import namedtuple


NodesInfo = namedtuple(
    "NodesInfo",
    [
        "positions",  # [n_node, 3] float array
        "species",  # [n_node] int array
    ],
)

<<<<<<< HEAD
TrainingGlobalsInfo = namedtuple(
    "TrainingGlobalsInfo",
    [
        "stop",  # [n_graph] bool array (only for training)
        "target_specie_probability",  # [n_graph, n_species] float array (only for training)
        "target_specie",  # [n_graph] int array (only for training)
        "target_position",  # [n_graph, 3] float array (only for training)
    ],
)
TrainingNodesInfo = namedtuple(
    "TrainingNodesInfo",
    [
        "positions",  # [n_node, 3] float array
        "species",  # [n_node] int array
        "focus_probability",  # [n_node] float array (only for training)
    ],
)

WeightTuple = namedtuple("WeightTuple", ["mace", "focus", "specie", "position"])
MaceInput = namedtuple("MACEinput", ["vectors", "species", "senders", "receivers"])
ModelOutput = namedtuple(
    "ModelOutput", ["stop", "focus_logits", "specie_logits", "position_coeffs"]
=======
WeightTuple = namedtuple("WeightTuple", ["mace", "focus", "atom_type", "position"])
MaceInput = namedtuple("MACEinput", ["vectors", "atom_types", "senders", "receivers"])
Predictions = namedtuple(
    "Predictions", ["focus_logits", "atom_type_logits", "position_coeffs"]
>>>>>>> 1fa8f133
)<|MERGE_RESOLUTION|>--- conflicted
+++ resolved
@@ -9,7 +9,6 @@
     ],
 )
 
-<<<<<<< HEAD
 TrainingGlobalsInfo = namedtuple(
     "TrainingGlobalsInfo",
     [
@@ -30,12 +29,6 @@
 
 WeightTuple = namedtuple("WeightTuple", ["mace", "focus", "specie", "position"])
 MaceInput = namedtuple("MACEinput", ["vectors", "species", "senders", "receivers"])
-ModelOutput = namedtuple(
-    "ModelOutput", ["stop", "focus_logits", "specie_logits", "position_coeffs"]
-=======
-WeightTuple = namedtuple("WeightTuple", ["mace", "focus", "atom_type", "position"])
-MaceInput = namedtuple("MACEinput", ["vectors", "atom_types", "senders", "receivers"])
 Predictions = namedtuple(
-    "Predictions", ["focus_logits", "atom_type_logits", "position_coeffs"]
->>>>>>> 1fa8f133
+    "Predictions", ["focus_logits", "specie_logits", "position_coeffs"]
 )